--- conflicted
+++ resolved
@@ -21,14 +21,9 @@
 public:
     static FileEncryptHandle *instance();
 
-<<<<<<< HEAD
-    void createVault(QString lockBaseDir, QString unlockFileDir, QString DSecureString, EncryptType type = EncryptType::AES_256_GCM, int blockSize = 32768);
-    bool unlockVault(QString lockBaseDir, QString unlockFileDir, QString DSecureString);
-=======
     void createVault(const QString &lockBaseDir, const QString &unlockFileDir, const QString &DSecureString,
                      EncryptType type = EncryptType::AES_256_GCM, int blockSize = 32768);
     bool unlockVault(const QString &lockBaseDir, const QString &unlockFileDir, const QString &DSecureString);
->>>>>>> 5ed00262
     void lockVault(QString unlockFileDir, bool isForced);
     bool createDirIfNotExist(QString path);
     VaultState state(const QString &encryptBaseDir) const;
