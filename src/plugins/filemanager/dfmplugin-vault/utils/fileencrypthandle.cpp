--- conflicted
+++ resolved
@@ -123,11 +123,7 @@
  *  调用runVaultProcess函数进行解锁保险箱并返回解锁状态标记。
  *  最后使用信号signalUnlockVault发送解锁状态标记。
  */
-<<<<<<< HEAD
-bool FileEncryptHandle::unlockVault(QString lockBaseDir, QString unlockFileDir, QString DSecureString)
-=======
 bool FileEncryptHandle::unlockVault(const QString &lockBaseDir, const QString &unlockFileDir, const QString &DSecureString)
->>>>>>> 5ed00262
 {
     if (!createDirIfNotExist(unlockFileDir))
         return false;
