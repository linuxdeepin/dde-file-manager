<?xml version="1.0" encoding="utf-8"?>
<!DOCTYPE TS>
<TS version="2.1" language="en">
<context>
    <name>AppController</name>
    <message>
        <location filename="../controllers/appcontroller.cpp" line="430"/>
        <source>New Folder</source>
        <translation>New Folder</translation>
    </message>
    <message>
        <location filename="../controllers/appcontroller.cpp" line="511"/>
        <source>Mounting device error</source>
        <translation>Mounting device error</translation>
    </message>
    <message>
        <location filename="../controllers/appcontroller.cpp" line="535"/>
        <source>The disc image was corrupted, cannot mount now, please erase the disc first</source>
        <translation>The disc image was corrupted, cannot mount now, please erase the disc first</translation>
    </message>
    <message>
        <location filename="../controllers/appcontroller.cpp" line="565"/>
        <source>Mount error: unsupported image format</source>
        <translation>Mount error: unsupported image format</translation>
    </message>
    <message>
        <location filename="../controllers/appcontroller.cpp" line="594"/>
        <source>Disk is busy, cannot unmount now</source>
        <translation>Disk is busy, cannot unmount now</translation>
    </message>
    <message>
        <location filename="../controllers/appcontroller.cpp" line="640"/>
        <location filename="../controllers/appcontroller.cpp" line="657"/>
        <location filename="../controllers/appcontroller.cpp" line="673"/>
        <location filename="../controllers/appcontroller.cpp" line="692"/>
        <source>Disk is busy, cannot eject now</source>
        <translation>Disk is busy, cannot eject now</translation>
    </message>
</context>
<context>
    <name>CloseAllDialogIndicator</name>
    <message>
        <location filename="../dialogs/closealldialogindicator.cpp" line="51"/>
        <source>Close all</source>
        <translation>Close all</translation>
    </message>
    <message>
        <location filename="../dialogs/closealldialogindicator.cpp" line="71"/>
        <source>Total size: %1, %2 files</source>
        <translation>Total size: %1, %2 files</translation>
    </message>
</context>
<context>
    <name>ComputerModel</name>
    <message>
        <location filename="../models/computermodel.cpp" line="46"/>
        <source>My Directories</source>
        <translation>My Directories</translation>
    </message>
    <message>
        <location filename="../models/computermodel.cpp" line="52"/>
        <location filename="../models/computermodel.cpp" line="56"/>
        <location filename="../models/computermodel.cpp" line="77"/>
        <source>Disks</source>
        <translation>Disks</translation>
    </message>
</context>
<context>
    <name>ComputerPropertyDialog</name>
    <message>
        <location filename="../dialogs/computerpropertydialog.cpp" line="82"/>
        <source>Computer</source>
        <translation>Computer</translation>
    </message>
    <message>
        <location filename="../dialogs/computerpropertydialog.cpp" line="91"/>
        <source>Basic Info</source>
        <translation>Basic Info</translation>
    </message>
    <message>
        <location filename="../dialogs/computerpropertydialog.cpp" line="102"/>
        <source>Computer Name</source>
        <translation>Computer Name</translation>
    </message>
    <message>
        <location filename="../dialogs/computerpropertydialog.cpp" line="103"/>
        <source>Version</source>
        <translation>Version</translation>
    </message>
    <message>
        <location filename="../dialogs/computerpropertydialog.cpp" line="104"/>
        <source>Type</source>
        <translation>Type</translation>
    </message>
    <message>
        <location filename="../dialogs/computerpropertydialog.cpp" line="105"/>
        <source>Processor</source>
        <translation>Processor</translation>
    </message>
    <message>
        <location filename="../dialogs/computerpropertydialog.cpp" line="106"/>
        <source>Memory</source>
        <translation>Memory</translation>
    </message>
    <message>
        <location filename="../dialogs/computerpropertydialog.cpp" line="107"/>
        <source>Disk</source>
        <translation>Disk</translation>
    </message>
    <message>
        <location filename="../dialogs/computerpropertydialog.cpp" line="205"/>
        <source>Bit</source>
        <translation>Bit</translation>
    </message>
    <message>
        <location filename="../dialogs/computerpropertydialog.cpp" line="207"/>
        <source>Available</source>
        <translation type="unfinished"></translation>
    </message>
</context>
<context>
    <name>ConnectToServerDialog</name>
    <message>
        <location filename="../dialogs/connecttoserverdialog.cpp" line="48"/>
        <source>Connect to Server</source>
        <translation>Connect to Server</translation>
    </message>
    <message>
        <location filename="../dialogs/connecttoserverdialog.cpp" line="153"/>
        <source>Cancel</source>
        <translation>Cancel</translation>
    </message>
    <message>
        <location filename="../dialogs/connecttoserverdialog.cpp" line="153"/>
        <source>Connect</source>
        <translation>Connect</translation>
    </message>
    <message>
        <location filename="../dialogs/connecttoserverdialog.cpp" line="161"/>
        <source>My Favorites:</source>
        <translation>My Favorites:</translation>
    </message>
    <message>
        <location filename="../dialogs/connecttoserverdialog.cpp" line="203"/>
        <source>Clear History</source>
        <translation>Clear History</translation>
    </message>
</context>
<context>
    <name>DFMAddressBar</name>
    <message>
        <location filename="../views/dfmaddressbar.cpp" line="383"/>
        <source>Search or enter address</source>
        <translation>Search or enter address</translation>
    </message>
</context>
<context>
    <name>DFMAdvanceSearchBar</name>
    <message>
        <location filename="../views/dfmadvancesearchbar.cpp" line="106"/>
        <source>Search:</source>
        <translation>Search:</translation>
    </message>
    <message>
        <location filename="../views/dfmadvancesearchbar.cpp" line="107"/>
        <source>File Type:</source>
        <translation>File Type:</translation>
    </message>
    <message>
        <location filename="../views/dfmadvancesearchbar.cpp" line="108"/>
        <source>File Size:</source>
        <translation>File Size:</translation>
    </message>
    <message>
        <location filename="../views/dfmadvancesearchbar.cpp" line="109"/>
        <source>Time Modified:</source>
        <translation>Time Modified:</translation>
    </message>
    <message>
        <location filename="../views/dfmadvancesearchbar.cpp" line="111"/>
        <source>Reset</source>
        <translation>Reset</translation>
    </message>
    <message>
        <location filename="../views/dfmadvancesearchbar.cpp" line="125"/>
        <source>All subdirectories</source>
        <translation>All subdirectories</translation>
    </message>
    <message>
        <location filename="../views/dfmadvancesearchbar.cpp" line="126"/>
        <source>Current directory</source>
        <translation>Current directory</translation>
    </message>
    <message>
        <location filename="../views/dfmadvancesearchbar.cpp" line="143"/>
        <source>0 ~ 100 KB</source>
        <translation>0 ~ 100 KB</translation>
    </message>
    <message>
        <location filename="../views/dfmadvancesearchbar.cpp" line="144"/>
        <source>100 KB ~ 1 MB</source>
        <translation>100 KB ~ 1 MB</translation>
    </message>
    <message>
        <location filename="../views/dfmadvancesearchbar.cpp" line="145"/>
        <source>1 MB ~ 10 MB</source>
        <translation>1 MB ~ 10 MB</translation>
    </message>
    <message>
        <location filename="../views/dfmadvancesearchbar.cpp" line="146"/>
        <source>10 MB ~ 100 MB</source>
        <translation>10 MB ~ 100 MB</translation>
    </message>
    <message>
        <location filename="../views/dfmadvancesearchbar.cpp" line="147"/>
        <source>100 MB ~ 1 GB</source>
        <translation>100 MB ~ 1 GB</translation>
    </message>
    <message>
        <location filename="../views/dfmadvancesearchbar.cpp" line="148"/>
        <source>&gt; 1 GB</source>
        <translation>&gt; 1 GB</translation>
    </message>
    <message>
        <location filename="../views/dfmadvancesearchbar.cpp" line="151"/>
        <source>Today</source>
        <translation>Today</translation>
    </message>
    <message>
        <location filename="../views/dfmadvancesearchbar.cpp" line="152"/>
        <source>Yesterday</source>
        <translation>Yesterday</translation>
    </message>
    <message>
        <location filename="../views/dfmadvancesearchbar.cpp" line="153"/>
        <source>This week</source>
        <translation>This week</translation>
    </message>
    <message>
        <location filename="../views/dfmadvancesearchbar.cpp" line="154"/>
        <source>Last week</source>
        <translation>Last week</translation>
    </message>
    <message>
        <location filename="../views/dfmadvancesearchbar.cpp" line="155"/>
        <source>This month</source>
        <translation>This month</translation>
    </message>
    <message>
        <location filename="../views/dfmadvancesearchbar.cpp" line="156"/>
        <source>Last month</source>
        <translation>Last month</translation>
    </message>
    <message>
        <location filename="../views/dfmadvancesearchbar.cpp" line="157"/>
        <source>This year</source>
        <translation>This year</translation>
    </message>
    <message>
        <location filename="../views/dfmadvancesearchbar.cpp" line="158"/>
        <source>Last year</source>
        <translation>Last year</translation>
    </message>
</context>
<context>
    <name>DFMOpticalMediaWidget</name>
    <message>
        <location filename="../views/dfmopticalmediawidget.cpp" line="69"/>
        <source>Unable to burn. Not enough free space on the target disk.</source>
        <translation type="unfinished"></translation>
    </message>
    <message>
        <location filename="../views/dfmopticalmediawidget.cpp" line="70"/>
        <source>OK</source>
        <translation type="unfinished">OK</translation>
    </message>
</context>
<context>
    <name>DFMTagCrumbController</name>
    <message>
        <location filename="../controllers/dfmtagcrumbcontroller.cpp" line="51"/>
        <source>Tag information</source>
        <translation>Tag information</translation>
    </message>
</context>
<context>
    <name>DFMTagWidget</name>
    <message>
        <location filename="../views/dfmtagwidget.cpp" line="124"/>
        <source>Tag</source>
        <translation>Tag</translation>
    </message>
</context>
<context>
    <name>DFMTaskWidget</name>
    <message>
        <location filename="../../dialogs/dfmtaskwidget.cpp" line="178"/>
        <source>Keep both</source>
        <translation>Keep both</translation>
    </message>
    <message>
        <location filename="../../dialogs/dfmtaskwidget.cpp" line="179"/>
        <source>Skip</source>
        <translation>Skip</translation>
    </message>
    <message>
        <location filename="../../dialogs/dfmtaskwidget.cpp" line="180"/>
        <source>Replace</source>
        <translation>Replace</translation>
    </message>
    <message>
        <location filename="../../dialogs/dfmtaskwidget.cpp" line="198"/>
        <source>Do not ask again</source>
        <translation>Do not ask again</translation>
    </message>
    <message>
        <location filename="../../dialogs/dfmtaskwidget.cpp" line="392"/>
        <source>Retry</source>
        <translation>Retry</translation>
    </message>
    <message>
        <location filename="../../dialogs/dfmtaskwidget.cpp" line="405"/>
        <location filename="../../dialogs/dfmtaskwidget.cpp" line="415"/>
        <source>Time modified: %1</source>
        <translation>Time modified: %1</translation>
    </message>
    <message>
        <location filename="../../dialogs/dfmtaskwidget.cpp" line="408"/>
        <location filename="../../dialogs/dfmtaskwidget.cpp" line="419"/>
        <source>Contains: %1</source>
        <translation>Contains: %1</translation>
    </message>
    <message>
        <location filename="../../dialogs/dfmtaskwidget.cpp" line="411"/>
        <location filename="../../dialogs/dfmtaskwidget.cpp" line="422"/>
        <source>Size: %1</source>
        <translation>Size: %1</translation>
    </message>
    <message>
        <location filename="../../dialogs/dfmtaskwidget.cpp" line="407"/>
        <source>Original folder</source>
        <translation>Original folder</translation>
    </message>
    <message>
        <location filename="../../dialogs/dfmtaskwidget.cpp" line="410"/>
        <source>Original file</source>
        <translation>Original file</translation>
    </message>
    <message>
        <location filename="../../dialogs/dfmtaskwidget.cpp" line="418"/>
        <source>Target folder</source>
        <translation>Target folder</translation>
    </message>
    <message>
        <location filename="../../dialogs/dfmtaskwidget.cpp" line="421"/>
        <source>Target file</source>
        <translation>Target file</translation>
    </message>
</context>
<context>
    <name>DFMVaultActiveFinishedView</name>
    <message>
        <location filename="../views/dfmvaultactivefinishedview.cpp" line="20"/>
        <source>Encrypt File Vault</source>
        <translation type="unfinished"></translation>
    </message>
    <message>
        <location filename="../views/dfmvaultactivefinishedview.cpp" line="24"/>
        <source>Click &apos;Encrypt&apos; and input the user password to finish the setup wizard.</source>
        <translation type="unfinished"></translation>
    </message>
    <message>
        <location filename="../views/dfmvaultactivefinishedview.cpp" line="25"/>
        <source>It will take several minutes, please wait...</source>
        <translation type="unfinished"></translation>
    </message>
    <message>
        <location filename="../views/dfmvaultactivefinishedview.cpp" line="44"/>
        <location filename="../views/dfmvaultactivefinishedview.cpp" line="87"/>
        <source>Encrypt</source>
        <translation type="unfinished"></translation>
    </message>
    <message>
        <location filename="../views/dfmvaultactivefinishedview.cpp" line="77"/>
        <source>The setup is complete</source>
        <translation type="unfinished"></translation>
    </message>
    <message>
        <location filename="../views/dfmvaultactivefinishedview.cpp" line="78"/>
        <source>ok</source>
        <translation type="unfinished"></translation>
    </message>
    <message>
        <location filename="../views/dfmvaultactivefinishedview.cpp" line="81"/>
        <source>create vault failure, the error code is %1!</source>
        <translation type="unfinished"></translation>
    </message>
    <message>
        <location filename="../views/dfmvaultactivefinishedview.cpp" line="101"/>
        <source>Encrypted...</source>
        <translation type="unfinished"></translation>
    </message>
</context>
<context>
    <name>DFMVaultActiveSaveKeyView</name>
    <message>
        <location filename="../views/dfmvaultactivesavekeyview.cpp" line="20"/>
        <source>Recovery Key</source>
        <translation type="unfinished"></translation>
    </message>
    <message>
        <location filename="../views/dfmvaultactivesavekeyview.cpp" line="24"/>
        <source>Generate a recovery key in case that you forget the password</source>
        <translation type="unfinished"></translation>
    </message>
    <message>
        <location filename="../views/dfmvaultactivesavekeyview.cpp" line="28"/>
        <source>Key</source>
        <translation type="unfinished"></translation>
    </message>
    <message>
        <location filename="../views/dfmvaultactivesavekeyview.cpp" line="36"/>
        <source>QR code</source>
        <translation type="unfinished"></translation>
    </message>
    <message>
        <location filename="../views/dfmvaultactivesavekeyview.cpp" line="49"/>
        <source>Scan QR code and save the key to another device</source>
        <translation type="unfinished"></translation>
    </message>
    <message>
        <location filename="../views/dfmvaultactivesavekeyview.cpp" line="53"/>
        <source>Next</source>
        <translation type="unfinished">Next</translation>
    </message>
</context>
<context>
    <name>DFMVaultActiveSetUnlockMethodView</name>
    <message>
<<<<<<< HEAD
        <location filename="../views/dfmvaultactivesetunlockmethodview.cpp" line="31"/>
        <source>Unlock Method</source>
=======
        <source>Type</source>
        <translation type="obsolete">Type</translation>
    </message>
    <message>
        <location filename="../views/dfmvaultactivesetunlockmethodview.cpp" line="31"/>
        <source>Set Vault Password</source>
>>>>>>> a4b7888d
        <translation type="unfinished"></translation>
    </message>
    <message>
        <location filename="../views/dfmvaultactivesetunlockmethodview.cpp" line="35"/>
<<<<<<< HEAD
        <source>Type</source>
        <translation type="unfinished">Type</translation>
=======
        <source>Method</source>
        <translation type="unfinished"></translation>
>>>>>>> a4b7888d
    </message>
    <message>
        <location filename="../views/dfmvaultactivesetunlockmethodview.cpp" line="38"/>
        <source>Manual</source>
        <translation type="unfinished"></translation>
    </message>
    <message>
        <location filename="../views/dfmvaultactivesetunlockmethodview.cpp" line="44"/>
        <source>Password</source>
        <translation type="unfinished">Password</translation>
    </message>
    <message>
        <location filename="../views/dfmvaultactivesetunlockmethodview.cpp" line="46"/>
        <location filename="../views/dfmvaultactivesetunlockmethodview.cpp" line="166"/>
        <source>At least 8 characters, and contain A-Z, a-z, 0-9, and symbols</source>
        <translation type="unfinished"></translation>
    </message>
    <message>
        <location filename="../views/dfmvaultactivesetunlockmethodview.cpp" line="54"/>
        <source>Repeat password</source>
        <translation type="unfinished">Repeat password</translation>
    </message>
    <message>
        <location filename="../views/dfmvaultactivesetunlockmethodview.cpp" line="56"/>
        <source>Input the password again</source>
        <translation type="unfinished"></translation>
    </message>
    <message>
        <location filename="../views/dfmvaultactivesetunlockmethodview.cpp" line="63"/>
        <source>Hint</source>
        <translation type="unfinished"></translation>
    </message>
    <message>
        <location filename="../views/dfmvaultactivesetunlockmethodview.cpp" line="66"/>
        <source>Password Hint</source>
        <translation type="unfinished"></translation>
    </message>
    <message>
        <location filename="../views/dfmvaultactivesetunlockmethodview.cpp" line="69"/>
        <source>Fingerprint</source>
        <translation type="unfinished"></translation>
    </message>
    <message>
        <location filename="../views/dfmvaultactivesetunlockmethodview.cpp" line="73"/>
        <source>Next</source>
        <translation type="unfinished">Next</translation>
    </message>
    <message>
        <location filename="../views/dfmvaultactivesetunlockmethodview.cpp" line="80"/>
        <source>Length</source>
        <translation type="unfinished"></translation>
    </message>
    <message>
        <location filename="../views/dfmvaultactivesetunlockmethodview.cpp" line="89"/>
        <source>8Bit</source>
        <translation type="unfinished"></translation>
    </message>
    <message>
        <location filename="../views/dfmvaultactivesetunlockmethodview.cpp" line="90"/>
        <location filename="../views/dfmvaultactivesetunlockmethodview.cpp" line="278"/>
        <source>Week</source>
        <translation type="unfinished"></translation>
    </message>
    <message>
        <location filename="../views/dfmvaultactivesetunlockmethodview.cpp" line="99"/>
        <source>Result</source>
        <translation type="unfinished"></translation>
    </message>
    <message>
        <location filename="../views/dfmvaultactivesetunlockmethodview.cpp" line="107"/>
        <source>Generate</source>
        <translation type="unfinished"></translation>
    </message>
    <message>
        <location filename="../views/dfmvaultactivesetunlockmethodview.cpp" line="178"/>
        <source>Passwords do not match</source>
        <translation type="unfinished"></translation>
    </message>
    <message>
        <location filename="../views/dfmvaultactivesetunlockmethodview.cpp" line="276"/>
        <source>Bit</source>
        <translation type="unfinished">Bit</translation>
    </message>
    <message>
        <location filename="../views/dfmvaultactivesetunlockmethodview.cpp" line="281"/>
        <source>Medium</source>
        <translation type="unfinished">Medium</translation>
    </message>
    <message>
        <location filename="../views/dfmvaultactivesetunlockmethodview.cpp" line="284"/>
        <source>Strong</source>
        <translation type="unfinished"></translation>
    </message>
</context>
<context>
    <name>DFMVaultActiveStartView</name>
    <message>
        <location filename="../views/dfmvaultactivestartview.cpp" line="16"/>
        <source>File Vault</source>
        <translation type="unfinished">File Vault</translation>
    </message>
    <message>
        <location filename="../views/dfmvaultactivestartview.cpp" line="18"/>
        <source>Create your secure private space</source>
        <translation type="unfinished"></translation>
    </message>
    <message>
        <location filename="../views/dfmvaultactivestartview.cpp" line="19"/>
        <source>Advanced encryption technology</source>
        <translation type="unfinished"></translation>
    </message>
    <message>
        <location filename="../views/dfmvaultactivestartview.cpp" line="20"/>
        <source>Convenient and easy to use</source>
        <translation type="unfinished">Convenient and easy to use</translation>
    </message>
    <message>
        <location filename="../views/dfmvaultactivestartview.cpp" line="30"/>
        <source>Create</source>
        <translation type="unfinished"></translation>
    </message>
</context>
<context>
    <name>DFMVaultRecoveryKeyPages</name>
    <message>
        <location filename="../views/dfmvaultrecoverykeypages.cpp" line="34"/>
        <source>Unlock by Key</source>
        <translation type="unfinished"></translation>
    </message>
    <message>
        <location filename="../views/dfmvaultrecoverykeypages.cpp" line="38"/>
        <source>Cancel</source>
        <translation type="unfinished">Cancel</translation>
    </message>
    <message>
        <location filename="../views/dfmvaultrecoverykeypages.cpp" line="38"/>
        <source>Unlock</source>
        <translation type="unfinished">Unlock</translation>
    </message>
    <message>
        <location filename="../views/dfmvaultrecoverykeypages.cpp" line="44"/>
        <source>Input the 32-digit recovery key</source>
        <translation type="unfinished"></translation>
    </message>
    <message>
        <location filename="../views/dfmvaultrecoverykeypages.cpp" line="67"/>
<<<<<<< HEAD
        <location filename="../views/dfmvaultrecoverykeypages.cpp" line="89"/>
        <location filename="../views/dfmvaultrecoverykeypages.cpp" line="98"/>
=======
        <location filename="../views/dfmvaultrecoverykeypages.cpp" line="93"/>
        <location filename="../views/dfmvaultrecoverykeypages.cpp" line="102"/>
>>>>>>> a4b7888d
        <source>-</source>
        <translation type="unfinished"></translation>
    </message>
</context>
<context>
    <name>DFMVaultRemovePages</name>
    <message>
<<<<<<< HEAD
        <location filename="../views/dfmvaultremovepages.cpp" line="350"/>
=======
        <location filename="../views/dfmvaultremovepages.cpp" line="349"/>
>>>>>>> a4b7888d
        <source>Remove File Vault</source>
        <translation type="unfinished"></translation>
    </message>
    <message>
<<<<<<< HEAD
        <location filename="../views/dfmvaultremovepages.cpp" line="351"/>
=======
        <location filename="../views/dfmvaultremovepages.cpp" line="350"/>
>>>>>>> a4b7888d
        <source>Once the file vault is removed, the files in it will be permanently deleted. This action cannot be undone, please confirm and continue.</source>
        <translation type="unfinished"></translation>
    </message>
    <message>
<<<<<<< HEAD
        <location filename="../views/dfmvaultremovepages.cpp" line="371"/>
=======
        <location filename="../views/dfmvaultremovepages.cpp" line="370"/>
>>>>>>> a4b7888d
        <source>Cancel</source>
        <translation type="unfinished">Cancel</translation>
    </message>
    <message>
<<<<<<< HEAD
        <location filename="../views/dfmvaultremovepages.cpp" line="371"/>
        <location filename="../views/dfmvaultremovepages.cpp" line="406"/>
        <location filename="../views/dfmvaultremovepages.cpp" line="428"/>
=======
        <location filename="../views/dfmvaultremovepages.cpp" line="370"/>
        <location filename="../views/dfmvaultremovepages.cpp" line="416"/>
        <location filename="../views/dfmvaultremovepages.cpp" line="490"/>
>>>>>>> a4b7888d
        <source>Use Key</source>
        <translation type="unfinished"></translation>
    </message>
    <message>
<<<<<<< HEAD
        <location filename="../views/dfmvaultremovepages.cpp" line="371"/>
=======
        <location filename="../views/dfmvaultremovepages.cpp" line="370"/>
>>>>>>> a4b7888d
        <source>Remove</source>
        <translation type="unfinished">Remove</translation>
    </message>
    <message>
<<<<<<< HEAD
        <location filename="../views/dfmvaultremovepages.cpp" line="375"/>
=======
        <location filename="../views/dfmvaultremovepages.cpp" line="374"/>
>>>>>>> a4b7888d
        <source>color: rgb(255, 85, 0);</source>
        <translation type="unfinished"></translation>
    </message>
    <message>
<<<<<<< HEAD
        <location filename="../views/dfmvaultremovepages.cpp" line="425"/>
=======
        <location filename="../views/dfmvaultremovepages.cpp" line="413"/>
>>>>>>> a4b7888d
        <source>Use Password</source>
        <translation type="unfinished"></translation>
    </message>
    <message>
<<<<<<< HEAD
        <location filename="../views/dfmvaultremovepages.cpp" line="443"/>
=======
        <location filename="../views/dfmvaultremovepages.cpp" line="431"/>
>>>>>>> a4b7888d
        <source>background-color:rgb(245, 218, 217)</source>
        <translation type="unfinished"></translation>
    </message>
    <message>
<<<<<<< HEAD
        <location filename="../views/dfmvaultremovepages.cpp" line="451"/>
=======
        <location filename="../views/dfmvaultremovepages.cpp" line="439"/>
>>>>>>> a4b7888d
        <source>Wrong password</source>
        <translation type="unfinished"></translation>
    </message>
    <message>
<<<<<<< HEAD
        <location filename="../views/dfmvaultremovepages.cpp" line="459"/>
=======
        <location filename="../views/dfmvaultremovepages.cpp" line="447"/>
>>>>>>> a4b7888d
        <source>-</source>
        <translation type="unfinished"></translation>
    </message>
    <message>
<<<<<<< HEAD
        <location filename="../views/dfmvaultremovepages.cpp" line="469"/>
=======
        <location filename="../views/dfmvaultremovepages.cpp" line="457"/>
>>>>>>> a4b7888d
        <source>Wrong recovery key</source>
        <translation type="unfinished"></translation>
    </message>
</context>
<context>
    <name>DFMVaultUnlockPages</name>
    <message>
        <source>Enter the vault password</source>
        <translation type="vanished">Enter the vault password</translation>
    </message>
    <message>
        <source>Retrieve password</source>
        <translation type="vanished">Retrieve password</translation>
    </message>
    <message>
        <location filename="../views/dfmvaultunlockpages.cpp" line="37"/>
        <source>Unlock File Vault</source>
        <translation type="unfinished"></translation>
    </message>
    <message>
        <location filename="../views/dfmvaultunlockpages.cpp" line="39"/>
        <source>Verify your fingerprint or password</source>
        <translation type="unfinished"></translation>
    </message>
    <message>
        <location filename="../views/dfmvaultunlockpages.cpp" line="42"/>
        <source>Cancel</source>
        <translation type="unfinished">Cancel</translation>
    </message>
    <message>
        <location filename="../views/dfmvaultunlockpages.cpp" line="42"/>
        <source>Unlock</source>
        <translation type="unfinished">Unlock</translation>
    </message>
    <message>
        <location filename="../views/dfmvaultunlockpages.cpp" line="48"/>
        <source>Password</source>
        <translation type="unfinished">Password</translation>
    </message>
    <message>
<<<<<<< HEAD
        <location filename="../views/dfmvaultunlockpages.cpp" line="92"/>
=======
        <location filename="../views/dfmvaultunlockpages.cpp" line="83"/>
>>>>>>> a4b7888d
        <source>background-color:rgb(245, 218, 217)</source>
        <translation type="unfinished"></translation>
    </message>
    <message>
<<<<<<< HEAD
        <location filename="../views/dfmvaultunlockpages.cpp" line="99"/>
=======
        <location filename="../views/dfmvaultunlockpages.cpp" line="90"/>
>>>>>>> a4b7888d
        <source>Wrong password</source>
        <translation type="unfinished"></translation>
    </message>
</context>
<context>
    <name>DFileCopyMoveJob</name>
    <message>
        <location filename="../io/dfilecopymovejob.cpp" line="166"/>
        <source>Permission error</source>
        <translation>Permission error</translation>
    </message>
    <message>
        <location filename="../io/dfilecopymovejob.cpp" line="168"/>
        <source>The action is denied</source>
        <translation>The action is denied</translation>
    </message>
    <message>
        <location filename="../io/dfilecopymovejob.cpp" line="174"/>
        <source>Failed to open the file</source>
        <translation>Failed to open the file</translation>
    </message>
    <message>
        <location filename="../io/dfilecopymovejob.cpp" line="176"/>
        <source>Failed to read the file</source>
        <translation>Failed to read the file</translation>
    </message>
    <message>
        <location filename="../io/dfilecopymovejob.cpp" line="178"/>
        <source>Failed to write the file</source>
        <translation>Failed to write the file</translation>
    </message>
    <message>
        <location filename="../io/dfilecopymovejob.cpp" line="180"/>
        <source>Failed to create the directory</source>
        <translation>Failed to create the directory</translation>
    </message>
    <message>
        <location filename="../io/dfilecopymovejob.cpp" line="182"/>
        <source>Failed to delete the file</source>
        <translation>Failed to delete the file</translation>
    </message>
    <message>
        <location filename="../io/dfilecopymovejob.cpp" line="184"/>
        <source>Failed to move the file</source>
        <translation>Failed to move the file</translation>
    </message>
    <message>
        <location filename="../io/dfilecopymovejob.cpp" line="186"/>
        <source>Original file does not exist</source>
        <translation>Original file does not exist</translation>
    </message>
    <message>
        <location filename="../io/dfilecopymovejob.cpp" line="188"/>
        <source>Failed, file size must be less than 4GB</source>
        <translation>Failed, file size must be less than 4GB</translation>
    </message>
    <message>
        <location filename="../io/dfilecopymovejob.cpp" line="190"/>
        <source>Not enough free space on the target disk</source>
        <translation>Not enough free space on the target disk</translation>
    </message>
    <message>
        <location filename="../io/dfilecopymovejob.cpp" line="192"/>
        <source>File integrity was damaged</source>
        <translation>File integrity was damaged</translation>
    </message>
    <message>
        <location filename="../io/dfilecopymovejob.cpp" line="194"/>
        <source>The target device is read only</source>
        <translation>The target device is read only</translation>
    </message>
    <message>
        <location filename="../io/dfilecopymovejob.cpp" line="196"/>
        <source>Target folder is inside the source folder</source>
        <translation>Target folder is inside the source folder</translation>
    </message>
    <message>
        <location filename="../io/dfilecopymovejob.cpp" line="526"/>
        <source>copy</source>
        <comment>Extra name added to new file name when used for file name.</comment>
        <translation>copy</translation>
    </message>
    <message>
        <location filename="../io/dfilecopymovejob.cpp" line="841"/>
        <source>Failed to create the directory, cause: %1</source>
        <translation>Failed to create the directory, cause: %1</translation>
    </message>
    <message>
        <location filename="../io/dfilecopymovejob.cpp" line="938"/>
        <location filename="../io/dfilecopymovejob.cpp" line="960"/>
        <source>Failed to open the file, cause: %1</source>
        <translation>Failed to open the file, cause: %1</translation>
    </message>
    <message>
        <location filename="../io/dfilecopymovejob.cpp" line="1029"/>
        <source>Failed to read the file, cause: %1</source>
        <translation>Failed to read the file, cause: %1</translation>
    </message>
    <message>
        <location filename="../io/dfilecopymovejob.cpp" line="1069"/>
        <location filename="../io/dfilecopymovejob.cpp" line="1140"/>
        <source>Failed to write the file, cause: %1</source>
        <translation>Failed to write the file, cause: %1</translation>
    </message>
    <message>
        <location filename="../io/dfilecopymovejob.cpp" line="1230"/>
        <source>File integrity was damaged, cause: %1</source>
        <translation>File integrity was damaged, cause: %1</translation>
    </message>
    <message>
        <location filename="../io/dfilecopymovejob.cpp" line="1289"/>
        <source>Failed to delete the file, cause: %1</source>
        <translation>Failed to delete the file, cause: %1</translation>
    </message>
    <message>
        <location filename="../io/dfilecopymovejob.cpp" line="1349"/>
        <source>Fail to create symlink, cause: %1</source>
        <translation>Fail to create symlink, cause: %1</translation>
    </message>
</context>
<context>
    <name>DFileDialog</name>
    <message>
        <location filename="../views/dfiledialog.cpp" line="1049"/>
        <location filename="../views/dfiledialog.cpp" line="1288"/>
        <source>Save</source>
        <translation>Save</translation>
    </message>
    <message>
        <location filename="../views/dfiledialog.cpp" line="1193"/>
        <source>%1 already exists, do you want to replace it?</source>
        <translation>%1 already exists, do you want to replace it?</translation>
    </message>
    <message>
        <location filename="../views/dfiledialog.cpp" line="1154"/>
        <location filename="../views/dfiledialog.cpp" line="1194"/>
        <source>Cancel</source>
        <translation>Cancel</translation>
    </message>
    <message>
        <location filename="../views/dfiledialog.cpp" line="1153"/>
        <source>The file will be hide when the file&apos;s name start with &apos;.&apos;, confirm that?</source>
        <translation type="unfinished"></translation>
    </message>
    <message>
        <location filename="../views/dfiledialog.cpp" line="1155"/>
        <location filename="../views/dfiledialog.cpp" line="1170"/>
        <source>Confirm</source>
        <translation type="unfinished">Confirm</translation>
    </message>
    <message>
        <location filename="../views/dfiledialog.cpp" line="1169"/>
        <source>The file name length is too long!</source>
        <translation type="unfinished"></translation>
    </message>
    <message>
        <location filename="../views/dfiledialog.cpp" line="1195"/>
        <source>Replace</source>
        <translation>Replace</translation>
    </message>
    <message>
        <location filename="../views/dfiledialog.cpp" line="1285"/>
        <source>Open</source>
        <translation>Open</translation>
    </message>
</context>
<context>
    <name>DFileManagerWindow</name>
    <message>
        <location filename="../views/dfilemanagerwindow.cpp" line="994"/>
        <source>Trash</source>
        <translation>Trash</translation>
    </message>
    <message>
        <location filename="../views/dfilemanagerwindow.cpp" line="1002"/>
        <source>Empty</source>
        <translation>Empty</translation>
    </message>
</context>
<context>
    <name>DFileSystemModel</name>
    <message>
        <location filename="../interfaces/dfilesystemmodel.cpp" line="1491"/>
        <location filename="../models/trashfileinfo.cpp" line="332"/>
        <source>Name</source>
        <translation>Name</translation>
    </message>
    <message>
        <location filename="../interfaces/dabstractfileinfo.cpp" line="1042"/>
        <location filename="../interfaces/dfilesystemmodel.cpp" line="1493"/>
        <location filename="../models/searchfileinfo.cpp" line="131"/>
        <source>Time modified</source>
        <translation>Time modified</translation>
    </message>
    <message>
        <location filename="../interfaces/dfilesystemmodel.cpp" line="1495"/>
        <source>Size</source>
        <translation>Size</translation>
    </message>
    <message>
        <location filename="../interfaces/dfilesystemmodel.cpp" line="1497"/>
        <source>Type</source>
        <translation>Type</translation>
    </message>
    <message>
        <location filename="../interfaces/dfilesystemmodel.cpp" line="1499"/>
        <source>Time created</source>
        <translation>Time created</translation>
    </message>
    <message>
        <location filename="../interfaces/dfilemenumanager.cpp" line="553"/>
        <location filename="../interfaces/dfilesystemmodel.cpp" line="1501"/>
        <source>Last access</source>
        <translation>Last access</translation>
    </message>
    <message>
        <location filename="../models/recentfileinfo.cpp" line="194"/>
        <location filename="../models/searchfileinfo.cpp" line="129"/>
        <source>Path</source>
        <translation>Path</translation>
    </message>
</context>
<context>
    <name>DFileView</name>
    <message>
        <location filename="../views/dfileview.cpp" line="2216"/>
        <source>The disc image was corrupted, cannot mount now, please erase the disc first</source>
        <translation>The disc image was corrupted, cannot mount now, please erase the disc first</translation>
    </message>
    <message>
        <location filename="../views/dfileview.cpp" line="2822"/>
        <source>(Reverse)</source>
        <translation>(Reverse)</translation>
    </message>
</context>
<context>
    <name>DFileViewHelper</name>
    <message>
        <location filename="../interfaces/dfileviewhelper.cpp" line="567"/>
        <source>Add tag &quot;%1&quot;</source>
        <translation>Add tag &quot;%1&quot;</translation>
    </message>
</context>
<context>
    <name>DStatusBar</name>
    <message>
        <location filename="../views/dstatusbar.cpp" line="66"/>
        <source>%1 item</source>
        <translation>%1 item</translation>
    </message>
    <message>
        <location filename="../views/dstatusbar.cpp" line="67"/>
        <source>%1 items</source>
        <translation>%1 items</translation>
    </message>
    <message>
        <location filename="../views/dstatusbar.cpp" line="68"/>
        <source>%1 item selected</source>
        <translation>%1 item selected</translation>
    </message>
    <message>
        <location filename="../views/dstatusbar.cpp" line="69"/>
        <source>%1 items selected</source>
        <translation>%1 items selected</translation>
    </message>
    <message>
        <location filename="../views/dstatusbar.cpp" line="70"/>
        <source>%1 folder selected (contains %2)</source>
        <translation>%1 folder selected (contains %2)</translation>
    </message>
    <message>
        <location filename="../views/dstatusbar.cpp" line="71"/>
        <source>%1 folders selected (contains %2)</source>
        <translation>%1 folders selected (contains %2)</translation>
    </message>
    <message>
        <location filename="../views/dstatusbar.cpp" line="72"/>
        <source>%1 file selected (%2)</source>
        <translation>%1 file selected (%2)</translation>
    </message>
    <message>
        <location filename="../views/dstatusbar.cpp" line="73"/>
        <source>%1 files selected (%2)</source>
        <translation>%1 files selected (%2)</translation>
    </message>
    <message>
        <location filename="../views/dstatusbar.cpp" line="74"/>
        <source>%1 folder selected</source>
        <translation>%1 folder selected</translation>
    </message>
    <message>
        <location filename="../views/dstatusbar.cpp" line="166"/>
        <source>Filter</source>
        <translation>Filter</translation>
    </message>
    <message>
        <location filename="../views/dstatusbar.cpp" line="176"/>
        <source>Save as:</source>
        <translation>Save as:</translation>
    </message>
    <message>
        <location filename="../views/dstatusbar.cpp" line="501"/>
        <source>Loading...</source>
        <translation>Loading...</translation>
    </message>
</context>
<context>
    <name>DTaskDialog</name>
    <message>
        <location filename="../../dialogs/dtaskdialog.cpp" line="79"/>
        <source>This action is not supported</source>
        <translation>This action is not supported</translation>
    </message>
    <message>
        <location filename="../../dialogs/dtaskdialog.cpp" line="536"/>
        <source>Erasing disc %1, please wait...</source>
        <translation>Erasing disc %1, please wait...</translation>
    </message>
    <message>
        <location filename="../../dialogs/dtaskdialog.cpp" line="537"/>
        <source>Burning disc %1, please wait...</source>
        <translation>Burning disc %1, please wait...</translation>
    </message>
    <message>
        <location filename="../../dialogs/dtaskdialog.cpp" line="542"/>
        <source>Writing data...</source>
        <translation>Writing data...</translation>
    </message>
    <message>
        <location filename="../../dialogs/dtaskdialog.cpp" line="543"/>
        <source>Verifying data...</source>
        <translation>Verifying data...</translation>
    </message>
    <message>
        <location filename="../../dialogs/dtaskdialog.cpp" line="594"/>
        <source>Copying %1</source>
        <translation>Copying %1</translation>
    </message>
    <message>
        <location filename="../../dialogs/dtaskdialog.cpp" line="595"/>
        <location filename="../../dialogs/dtaskdialog.cpp" line="599"/>
        <location filename="../../dialogs/dtaskdialog.cpp" line="602"/>
        <source>to %2</source>
        <translation>to %2</translation>
    </message>
    <message>
        <location filename="../../dialogs/dtaskdialog.cpp" line="618"/>
        <source>%1 already exists in target folder</source>
        <translation>%1 already exists in target folder</translation>
    </message>
    <message>
        <location filename="../../dialogs/dtaskdialog.cpp" line="619"/>
        <source>Original path %1 Target path %2</source>
        <translation>Original path %1 Target path %2</translation>
    </message>
    <message>
        <location filename="../../dialogs/dtaskdialog.cpp" line="598"/>
        <source>Moving %1</source>
        <translation>Moving %1</translation>
    </message>
    <message>
        <location filename="../../dialogs/dtaskdialog.cpp" line="601"/>
        <source>Restoring %1</source>
        <translation>Restoring %1</translation>
    </message>
    <message>
        <location filename="../../dialogs/dtaskdialog.cpp" line="604"/>
        <source>Deleting %1</source>
        <translation>Deleting %1</translation>
    </message>
    <message>
        <location filename="../../dialogs/dtaskdialog.cpp" line="607"/>
        <source>Trashing %1</source>
        <translation>Trashing %1</translation>
    </message>
    <message>
        <location filename="../../dialogs/dtaskdialog.cpp" line="615"/>
        <source>Calculating space, please wait</source>
        <translation>Calculating space, please wait</translation>
    </message>
    <message>
        <location filename="../../dialogs/dtaskdialog.cpp" line="624"/>
        <source>Merge</source>
        <translation>Merge</translation>
    </message>
    <message>
        <location filename="../../dialogs/dtaskdialog.cpp" line="627"/>
        <source>Replace</source>
        <translation>Replace</translation>
    </message>
</context>
<context>
    <name>DeepinStorage</name>
    <message>
        <location filename="../devicemanagement/dfmudisks2deviceinfo.cpp" line="114"/>
        <location filename="../devicemanagement/dfmudisks2deviceinfo.cpp" line="129"/>
        <location filename="../models/dfmrootfileinfo.cpp" line="624"/>
        <source>%1 Volume</source>
        <translation>%1 Volume</translation>
    </message>
    <message>
        <location filename="../deviceinfo/udiskdeviceinfo.cpp" line="53"/>
        <source>Data Disk</source>
        <comment>Data Partition</comment>
        <translation>Data Disk</translation>
    </message>
    <message>
        <location filename="../models/dfmrootfileinfo.cpp" line="616"/>
        <source>%1 Drive</source>
        <translation>%1 Drive</translation>
    </message>
    <message>
        <location filename="../models/dfmrootfileinfo.cpp" line="619"/>
        <source>Blank %1 Disc</source>
        <translation>Blank %1 Disc</translation>
    </message>
    <message>
        <location filename="../models/dfmrootfileinfo.cpp" line="622"/>
        <source>%1 Encrypted</source>
        <translation>%1 Encrypted</translation>
    </message>
</context>
<context>
    <name>DeviceInfoParser</name>
    <message>
        <source>Unknown</source>
        <translation type="obsolete">Unknown</translation>
    </message>
</context>
<context>
    <name>DialogManager</name>
    <message>
        <location filename="../dialogs/dialogmanager.cpp" line="388"/>
        <location filename="../dialogs/dialogmanager.cpp" line="1017"/>
        <location filename="../dialogs/dialogmanager.cpp" line="1032"/>
        <source>Operation failed!</source>
        <translation>Operation failed!</translation>
    </message>
    <message>
        <location filename="../dialogs/dialogmanager.cpp" line="389"/>
        <source>Target folder is inside the source folder!</source>
        <translation>Target folder is inside the source folder!</translation>
    </message>
    <message>
        <location filename="../dialogs/dialogmanager.cpp" line="391"/>
        <location filename="../dialogs/dialogmanager.cpp" line="600"/>
        <location filename="../dialogs/dialogmanager.cpp" line="938"/>
        <location filename="../dialogs/dialogmanager.cpp" line="951"/>
        <location filename="../dialogs/dialogmanager.cpp" line="960"/>
        <location filename="../dialogs/dialogmanager.cpp" line="978"/>
        <location filename="../dialogs/dialogmanager.cpp" line="1024"/>
        <location filename="../dialogs/dialogmanager.cpp" line="1035"/>
        <location filename="../dialogs/dialogmanager.cpp" line="1064"/>
        <location filename="../dialogs/dialogmanager.cpp" line="1384"/>
        <source>OK</source>
        <translation>OK</translation>
    </message>
    <message>
        <location filename="../dialogs/dialogmanager.cpp" line="414"/>
        <source>Do you want to run %1 or display its content?</source>
        <translation>Do you want to run %1 or display its content?</translation>
    </message>
    <message>
        <location filename="../dialogs/dialogmanager.cpp" line="415"/>
        <source>It is an executable text file.</source>
        <translation>It is an executable text file.</translation>
    </message>
    <message>
        <location filename="../dialogs/dialogmanager.cpp" line="418"/>
        <location filename="../dialogs/dialogmanager.cpp" line="442"/>
        <location filename="../dialogs/dialogmanager.cpp" line="458"/>
        <location filename="../dialogs/dialogmanager.cpp" line="488"/>
        <location filename="../dialogs/dialogmanager.cpp" line="514"/>
        <location filename="../dialogs/dialogmanager.cpp" line="617"/>
        <location filename="../dialogs/dialogmanager.cpp" line="675"/>
        <location filename="../dialogs/dialogmanager.cpp" line="830"/>
        <location filename="../dialogs/dialogmanager.cpp" line="859"/>
        <location filename="../dialogs/dialogmanager.cpp" line="1102"/>
        <location filename="../dialogs/dialogmanager.cpp" line="1182"/>
        <source>Cancel</source>
        <translation>Cancel</translation>
    </message>
    <message>
        <location filename="../dialogs/dialogmanager.cpp" line="418"/>
        <location filename="../dialogs/dialogmanager.cpp" line="444"/>
        <location filename="../dialogs/dialogmanager.cpp" line="459"/>
        <source>Run</source>
        <translation>Run</translation>
    </message>
    <message>
        <location filename="../dialogs/dialogmanager.cpp" line="418"/>
        <location filename="../dialogs/dialogmanager.cpp" line="443"/>
        <source>Run in terminal</source>
        <translation>Run in terminal</translation>
    </message>
    <message>
        <location filename="../dialogs/dialogmanager.cpp" line="418"/>
        <source>Display</source>
        <translation>Display</translation>
    </message>
    <message>
        <location filename="../dialogs/dialogmanager.cpp" line="441"/>
        <source>It is an executable file.</source>
        <translation>It is an executable file.</translation>
    </message>
    <message>
        <location filename="../dialogs/dialogmanager.cpp" line="457"/>
        <source>This file is not executable, do you want to add the execute permission and run?</source>
        <translation>This file is not executable, do you want to add the execute permission and run?</translation>
    </message>
    <message>
        <location filename="../dialogs/dialogmanager.cpp" line="471"/>
        <source>&quot;%1&quot; already exists, please use another name.</source>
        <translation>&quot;%1&quot; already exists, please use another name.</translation>
    </message>
    <message>
        <location filename="../dialogs/dialogmanager.cpp" line="473"/>
        <location filename="../dialogs/dialogmanager.cpp" line="582"/>
        <location filename="../dialogs/dialogmanager.cpp" line="859"/>
        <location filename="../dialogs/dialogmanager.cpp" line="1204"/>
        <location filename="../dialogs/dialogmanager.cpp" line="1325"/>
        <source>Confirm</source>
        <translation>Confirm</translation>
    </message>
    <message>
        <location filename="../dialogs/dialogmanager.cpp" line="483"/>
        <source>Are you sure you want to erase all data on the disc?</source>
        <translation>Are you sure you want to erase all data on the disc?</translation>
    </message>
    <message>
        <location filename="../dialogs/dialogmanager.cpp" line="488"/>
        <source>Erase</source>
        <translation>Erase</translation>
    </message>
    <message>
        <location filename="../dialogs/dialogmanager.cpp" line="510"/>
        <source>How do you want to use this disc?</source>
        <translation>How do you want to use this disc?</translation>
    </message>
    <message>
        <location filename="../dialogs/dialogmanager.cpp" line="514"/>
        <source>Burn image</source>
        <translation>Burn image</translation>
    </message>
    <message>
        <location filename="../dialogs/dialogmanager.cpp" line="514"/>
        <source>Burn files</source>
        <translation>Burn files</translation>
    </message>
    <message>
        <location filename="../dialogs/dialogmanager.cpp" line="547"/>
        <source>Disc erase failed</source>
        <translation>Disc erase failed</translation>
    </message>
    <message>
        <location filename="../dialogs/dialogmanager.cpp" line="551"/>
        <source>Burn process failed</source>
        <translation>Burn process failed</translation>
    </message>
    <message>
        <location filename="../dialogs/dialogmanager.cpp" line="554"/>
        <source>%1: %2</source>
        <translation>%1: %2</translation>
    </message>
    <message>
        <location filename="../dialogs/dialogmanager.cpp" line="571"/>
        <location filename="../dialogs/dialogmanager.cpp" line="581"/>
        <source>Show details</source>
        <translation>Show details</translation>
    </message>
    <message>
        <location filename="../dialogs/dialogmanager.cpp" line="575"/>
        <source>Hide details</source>
        <translation>Hide details</translation>
    </message>
    <message>
        <location filename="../dialogs/dialogmanager.cpp" line="576"/>
        <source>Error</source>
        <translation>Error</translation>
    </message>
    <message>
        <location filename="../dialogs/dialogmanager.cpp" line="590"/>
        <source>%1/%2</source>
        <translation type="unfinished">%1/%2</translation>
    </message>
    <message>
        <location filename="../dialogs/dialogmanager.cpp" line="610"/>
        <source>Permanently delete %1?</source>
        <translation>Permanently delete %1?</translation>
    </message>
    <message>
        <location filename="../dialogs/dialogmanager.cpp" line="611"/>
        <source>Permanently delete %1 items?</source>
        <translation>Permanently delete %1 items?</translation>
    </message>
    <message>
        <location filename="../dialogs/dialogmanager.cpp" line="617"/>
        <source>Delete</source>
        <translation>Delete</translation>
    </message>
    <message>
        <location filename="../dialogs/dialogmanager.cpp" line="628"/>
        <source>Empty</source>
        <translation>Empty</translation>
    </message>
    <message>
        <location filename="../dialogs/dialogmanager.cpp" line="672"/>
        <source>Sorry, unable to locate your bookmark directory, remove it?</source>
        <translation>Sorry, unable to locate your bookmark directory, remove it?</translation>
    </message>
    <message>
        <location filename="../dialogs/dialogmanager.cpp" line="675"/>
        <source>Remove</source>
        <translation>Remove</translation>
    </message>
    <message>
        <location filename="../dialogs/dialogmanager.cpp" line="828"/>
        <source>Name: </source>
        <translation>Name: </translation>
    </message>
    <message>
        <location filename="../dialogs/dialogmanager.cpp" line="830"/>
        <source>Force unmount</source>
        <translation>Force unmount</translation>
    </message>
    <message>
        <location filename="../dialogs/dialogmanager.cpp" line="853"/>
        <source>%1 that this shortcut refers to has been changed or moved</source>
        <translation>%1 that this shortcut refers to has been changed or moved</translation>
    </message>
    <message>
        <location filename="../dialogs/dialogmanager.cpp" line="857"/>
        <source>Do you want to delete this shortcut？</source>
        <translation>Do you want to delete this shortcut？</translation>
    </message>
    <message>
        <location filename="../dialogs/dialogmanager.cpp" line="949"/>
        <source>Failed, file size must be less than 4GB.</source>
        <translation>Failed, file size must be less than 4GB.</translation>
    </message>
    <message>
        <location filename="../dialogs/dialogmanager.cpp" line="958"/>
        <source>Fail to create symlink, cause:</source>
        <translation>Fail to create symlink, cause:</translation>
    </message>
    <message>
        <location filename="../dialogs/dialogmanager.cpp" line="976"/>
        <source>The selected files contain system file/directory, and it cannot be deleted</source>
        <translation>The selected files contain system file/directory, and it cannot be deleted</translation>
    </message>
    <message>
        <location filename="../dialogs/dialogmanager.cpp" line="1033"/>
        <location filename="../dialogs/dialogmanager.cpp" line="1055"/>
        <source>You do not have permission to operate file/folder!</source>
        <translation>You do not have permission to operate file/folder!</translation>
    </message>
    <message>
        <location filename="../dialogs/dialogmanager.cpp" line="1075"/>
        <source>Sorry, you don&apos;t have permission to operate the following %1 file/folder(s)!</source>
        <translation>Sorry, you don&apos;t have permission to operate the following %1 file/folder(s)!</translation>
    </message>
    <message>
        <location filename="../dialogs/dialogmanager.cpp" line="1165"/>
        <source>2. Uncheck &quot;Turn on fast startup&quot; and &quot;Hibernate&quot; in shutdown settings and reboot</source>
        <translation>2. Uncheck &quot;Turn on fast startup&quot; and &quot;Hibernate&quot; in shutdown settings and reboot</translation>
    </message>
    <message>
        <location filename="../dialogs/dialogmanager.cpp" line="1166"/>
        <source>3. Reboot and enter %1</source>
        <translation>3. Reboot and enter %1</translation>
    </message>
    <message>
        <location filename="../dialogs/dialogmanager.cpp" line="1382"/>
        <source>Share folder can&apos;t be named after the current username</source>
        <translation>Share folder can&apos;t be named after the current username</translation>
    </message>
    <message>
        <location filename="../dialogs/dialogmanager.cpp" line="1103"/>
        <source>View</source>
        <translation>View</translation>
    </message>
    <message>
        <location filename="../dialogs/dialogmanager.cpp" line="440"/>
        <source>Do you want to run %1?</source>
        <translation>Do you want to run %1?</translation>
    </message>
    <message>
        <location filename="../dialogs/dialogmanager.cpp" line="608"/>
        <source>Are you sure you want to empty %1 item?</source>
        <translation>Are you sure you want to empty %1 item?</translation>
    </message>
    <message>
        <location filename="../dialogs/dialogmanager.cpp" line="609"/>
        <source>Are you sure you want to empty %1 items?</source>
        <translation>Are you sure you want to empty %1 items?</translation>
    </message>
    <message>
        <location filename="../dialogs/dialogmanager.cpp" line="497"/>
        <location filename="../dialogs/dialogmanager.cpp" line="659"/>
        <source>This action cannot be undone</source>
        <translation>This action cannot be undone</translation>
    </message>
    <message>
        <location filename="../dialogs/dialogmanager.cpp" line="827"/>
        <source>Disk is busy, cannot unmount now</source>
        <translation>Disk is busy, cannot unmount now</translation>
    </message>
    <message>
        <location filename="../dialogs/dialogmanager.cpp" line="937"/>
        <source>Unable to copy. Not enough free space on the target disk.</source>
        <translation>Unable to copy. Not enough free space on the target disk.</translation>
    </message>
    <message>
        <location filename="../dialogs/dialogmanager.cpp" line="1019"/>
        <source>Failed to restore %1 file, the target folder is read-only</source>
        <translation>Failed to restore %1 file, the target folder is read-only</translation>
    </message>
    <message>
        <location filename="../dialogs/dialogmanager.cpp" line="1021"/>
        <source>Failed to restore %1 files, the target folder is read-only</source>
        <translation>Failed to restore %1 files, the target folder is read-only</translation>
    </message>
    <message>
        <location filename="../dialogs/dialogmanager.cpp" line="1150"/>
        <source>Mount partition%1 to be read only</source>
        <translation>Mount partition%1 to be read only</translation>
    </message>
    <message>
        <location filename="../dialogs/dialogmanager.cpp" line="1154"/>
        <source>Disks in Windows will be unable to read and write normally if check &quot;Turn on fast startup (recommended)&quot; in Shutdown settings</source>
        <translation>Disks in Windows will be unable to read and write normally if check &quot;Turn on fast startup (recommended)&quot; in Shutdown settings</translation>
    </message>
    <message>
        <location filename="../dialogs/dialogmanager.cpp" line="1158"/>
        <source>Please restore by the following steps to normally access Windows disk</source>
        <translation>Please restore by the following steps to normally access Windows disk</translation>
    </message>
    <message>
        <location filename="../dialogs/dialogmanager.cpp" line="1164"/>
        <source>1. Reboot to enter Windows</source>
        <translation>1. Reboot to enter Windows</translation>
    </message>
    <message>
        <location filename="../dialogs/dialogmanager.cpp" line="1183"/>
        <source>Reboot</source>
        <translation>Reboot</translation>
    </message>
</context>
<context>
    <name>FileController</name>
    <message>
        <location filename="../controllers/filecontroller.cpp" line="471"/>
        <location filename="../controllers/filecontroller.cpp" line="490"/>
        <location filename="../controllers/filecontroller.cpp" line="509"/>
        <source>Kindly Reminder</source>
        <translation>Kindly Reminder</translation>
    </message>
    <message>
        <location filename="../controllers/filecontroller.cpp" line="471"/>
        <location filename="../controllers/filecontroller.cpp" line="490"/>
        <location filename="../controllers/filecontroller.cpp" line="509"/>
        <source>Please install File Roller first and then continue</source>
        <translation>Please install File Roller first and then continue</translation>
    </message>
</context>
<context>
    <name>FileDialogStatusBar</name>
    <message>
        <location filename="../views/filedialogstatusbar.cpp" line="30"/>
        <source>File Name</source>
        <translation>File Name</translation>
    </message>
    <message>
        <location filename="../views/filedialogstatusbar.cpp" line="31"/>
        <source>Format</source>
        <translation>Format</translation>
    </message>
    <message>
        <location filename="../views/filedialogstatusbar.cpp" line="44"/>
        <source>Cancel</source>
        <translation>Cancel</translation>
    </message>
    <message>
        <location filename="../views/filedialogstatusbar.cpp" line="66"/>
        <source>Save</source>
        <translation>Save</translation>
    </message>
    <message>
        <location filename="../views/filedialogstatusbar.cpp" line="66"/>
        <source>Open</source>
        <translation>Open</translation>
    </message>
    <message>
        <location filename="../views/filedialogstatusbar.cpp" line="71"/>
        <source>Save File</source>
        <translation>Save File</translation>
    </message>
    <message>
        <location filename="../views/filedialogstatusbar.cpp" line="71"/>
        <source>Open File</source>
        <translation>Open File</translation>
    </message>
</context>
<context>
    <name>FileJob</name>
    <message>
        <location filename="../../fileoperations/filejob.cpp" line="172"/>
        <source>copy</source>
        <translation>copy</translation>
    </message>
    <message>
        <location filename="../../fileoperations/filejob.cpp" line="720"/>
        <location filename="../../fileoperations/filejob.cpp" line="794"/>
        <location filename="../../fileoperations/filejob.cpp" line="962"/>
        <source>Data verification successful.</source>
        <translation>Data verification successful.</translation>
    </message>
    <message>
        <location filename="../../fileoperations/filejob.cpp" line="720"/>
        <location filename="../../fileoperations/filejob.cpp" line="794"/>
        <location filename="../../fileoperations/filejob.cpp" line="962"/>
        <source>Data verification failed.</source>
        <translation>Data verification failed.</translation>
    </message>
    <message>
        <location filename="../../fileoperations/filejob.cpp" line="727"/>
        <location filename="../../fileoperations/filejob.cpp" line="801"/>
        <location filename="../../fileoperations/filejob.cpp" line="969"/>
        <source>Burn process completed</source>
        <translation>Burn process completed</translation>
    </message>
    <message>
        <location filename="../../fileoperations/filejob.cpp" line="1120"/>
        <source>%1 s</source>
        <translation>%1 s</translation>
    </message>
    <message>
        <location filename="../../fileoperations/filejob.cpp" line="1124"/>
        <source>%1 m %2 s</source>
        <translation>%1 m %2 s</translation>
    </message>
    <message>
        <location filename="../../fileoperations/filejob.cpp" line="1130"/>
        <source>%1 h %2 m %3 s</source>
        <translation>%1 h %2 m %3 s</translation>
    </message>
    <message>
        <location filename="../../fileoperations/filejob.cpp" line="1139"/>
        <source>%1 d %2 h %3 m %4 s</source>
        <translation>%1 d %2 h %3 m %4 s</translation>
    </message>
    <message>
        <location filename="../../fileoperations/filejob.cpp" line="2887"/>
        <source>%1 is a duplicate file.</source>
        <translation>%1 is a duplicate file.</translation>
    </message>
    <message>
        <location filename="../../fileoperations/filejob.cpp" line="2890"/>
        <source>Insufficient disc space.</source>
        <translation>Insufficient disc space.</translation>
    </message>
    <message>
        <location filename="../../fileoperations/filejob.cpp" line="2893"/>
        <source>Lost connection to drive.</source>
        <translation>Lost connection to drive.</translation>
    </message>
    <message>
        <location filename="../../fileoperations/filejob.cpp" line="2896"/>
        <source>The CD/DVD drive is not ready. Try another disc.</source>
        <translation>The CD/DVD drive is not ready. Try another disc.</translation>
    </message>
    <message>
        <location filename="../../fileoperations/filejob.cpp" line="2899"/>
        <source>The CD/DVD drive is busy. Exit the program using the drive, and insert the drive again.</source>
        <translation>The CD/DVD drive is busy. Exit the program using the drive, and insert the drive again.</translation>
    </message>
    <message>
        <location filename="../../fileoperations/filejob.cpp" line="2906"/>
        <source>Unknown error</source>
        <translation>Unknown error</translation>
    </message>
</context>
<context>
    <name>GenerateSettingTranslate</name>
    <message>
        <location filename="../configure/global-setting-template-fedora.js" line="5"/>
        <location filename="../configure/global-setting-template-pro.js" line="5"/>
        <location filename="../configure/global-setting-template.js" line="5"/>
        <source>Basic</source>
        <translation>Basic</translation>
    </message>
    <message>
        <location filename="../configure/global-setting-template-fedora.js" line="9"/>
        <location filename="../configure/global-setting-template-pro.js" line="9"/>
        <location filename="../configure/global-setting-template.js" line="9"/>
        <source>Open behavior</source>
        <translation>Open behavior</translation>
    </message>
    <message>
        <location filename="../configure/global-setting-template-fedora.js" line="14"/>
        <location filename="../configure/global-setting-template-pro.js" line="14"/>
        <location filename="../configure/global-setting-template.js" line="14"/>
        <source>Always open folder in new window</source>
        <translation>Always open folder in new window</translation>
    </message>
    <message>
        <location filename="../configure/global-setting-template-fedora.js" line="19"/>
        <location filename="../configure/global-setting-template-pro.js" line="19"/>
        <location filename="../configure/global-setting-template.js" line="19"/>
        <source>Open file:</source>
        <translation>Open file:</translation>
    </message>
    <message>
        <location filename="../configure/global-setting-template-fedora.js" line="22"/>
        <location filename="../configure/global-setting-template-pro.js" line="22"/>
        <location filename="../configure/global-setting-template.js" line="22"/>
        <source>Click</source>
        <translation>Click</translation>
    </message>
    <message>
        <location filename="../configure/global-setting-template-fedora.js" line="23"/>
        <location filename="../configure/global-setting-template-pro.js" line="23"/>
        <location filename="../configure/global-setting-template.js" line="23"/>
        <source>Double click</source>
        <translation>Double click</translation>
    </message>
    <message>
        <location filename="../configure/global-setting-template-fedora.js" line="31"/>
        <location filename="../configure/global-setting-template-pro.js" line="31"/>
        <location filename="../configure/global-setting-template.js" line="31"/>
        <source>New window and tab</source>
        <translation>New window and tab</translation>
    </message>
    <message>
        <location filename="../configure/global-setting-template-fedora.js" line="35"/>
        <location filename="../configure/global-setting-template-pro.js" line="35"/>
        <location filename="../configure/global-setting-template.js" line="35"/>
        <source>Open from default window:</source>
        <translation>Open from default window:</translation>
    </message>
    <message>
        <location filename="../configure/global-setting-template-fedora.js" line="39"/>
        <location filename="../configure/global-setting-template-fedora.js" line="68"/>
        <location filename="../configure/global-setting-template-pro.js" line="39"/>
        <location filename="../configure/global-setting-template-pro.js" line="68"/>
        <location filename="../configure/global-setting-template.js" line="39"/>
        <location filename="../configure/global-setting-template.js" line="68"/>
        <source>Computer</source>
        <translation>Computer</translation>
    </message>
    <message>
        <location filename="../configure/global-setting-template-fedora.js" line="40"/>
        <location filename="../configure/global-setting-template-fedora.js" line="69"/>
        <location filename="../configure/global-setting-template-pro.js" line="40"/>
        <location filename="../configure/global-setting-template-pro.js" line="69"/>
        <location filename="../configure/global-setting-template.js" line="40"/>
        <location filename="../configure/global-setting-template.js" line="69"/>
        <source>Home</source>
        <translation>Home</translation>
    </message>
    <message>
        <location filename="../configure/global-setting-template-fedora.js" line="41"/>
        <location filename="../configure/global-setting-template-fedora.js" line="70"/>
        <location filename="../configure/global-setting-template-pro.js" line="41"/>
        <location filename="../configure/global-setting-template-pro.js" line="70"/>
        <location filename="../configure/global-setting-template.js" line="41"/>
        <location filename="../configure/global-setting-template.js" line="70"/>
        <source>Desktop</source>
        <translation>Desktop</translation>
    </message>
    <message>
        <location filename="../configure/global-setting-template-fedora.js" line="42"/>
        <location filename="../configure/global-setting-template-fedora.js" line="71"/>
        <location filename="../configure/global-setting-template-pro.js" line="42"/>
        <location filename="../configure/global-setting-template-pro.js" line="71"/>
        <location filename="../configure/global-setting-template.js" line="42"/>
        <location filename="../configure/global-setting-template.js" line="71"/>
        <source>Videos</source>
        <translation>Videos</translation>
    </message>
    <message>
        <location filename="../configure/global-setting-template-fedora.js" line="43"/>
        <location filename="../configure/global-setting-template-fedora.js" line="72"/>
        <location filename="../configure/global-setting-template-pro.js" line="43"/>
        <location filename="../configure/global-setting-template-pro.js" line="72"/>
        <location filename="../configure/global-setting-template.js" line="43"/>
        <location filename="../configure/global-setting-template.js" line="72"/>
        <source>Music</source>
        <translation>Music</translation>
    </message>
    <message>
        <location filename="../configure/global-setting-template-fedora.js" line="44"/>
        <location filename="../configure/global-setting-template-fedora.js" line="73"/>
        <location filename="../configure/global-setting-template-pro.js" line="44"/>
        <location filename="../configure/global-setting-template-pro.js" line="73"/>
        <location filename="../configure/global-setting-template.js" line="44"/>
        <location filename="../configure/global-setting-template.js" line="73"/>
        <source>Pictures</source>
        <translation>Pictures</translation>
    </message>
    <message>
        <location filename="../configure/global-setting-template-fedora.js" line="45"/>
        <location filename="../configure/global-setting-template-fedora.js" line="74"/>
        <location filename="../configure/global-setting-template-pro.js" line="45"/>
        <location filename="../configure/global-setting-template-pro.js" line="74"/>
        <location filename="../configure/global-setting-template.js" line="45"/>
        <location filename="../configure/global-setting-template.js" line="74"/>
        <source>Documents</source>
        <translation>Documents</translation>
    </message>
    <message>
        <location filename="../configure/global-setting-template-fedora.js" line="46"/>
        <location filename="../configure/global-setting-template-fedora.js" line="75"/>
        <location filename="../configure/global-setting-template-pro.js" line="46"/>
        <location filename="../configure/global-setting-template-pro.js" line="75"/>
        <location filename="../configure/global-setting-template.js" line="46"/>
        <location filename="../configure/global-setting-template.js" line="75"/>
        <source>Downloads</source>
        <translation>Downloads</translation>
    </message>
    <message>
        <location filename="../configure/global-setting-template-fedora.js" line="63"/>
        <location filename="../configure/global-setting-template-pro.js" line="63"/>
        <location filename="../configure/global-setting-template.js" line="63"/>
        <source>Open in new tab:</source>
        <translation>Open in new tab:</translation>
    </message>
    <message>
        <location filename="../configure/global-setting-template-fedora.js" line="67"/>
        <location filename="../configure/global-setting-template-pro.js" line="67"/>
        <location filename="../configure/global-setting-template.js" line="67"/>
        <source>Current Directory</source>
        <translation>Current Directory</translation>
    </message>
    <message>
        <location filename="../configure/global-setting-template-fedora.js" line="95"/>
        <location filename="../configure/global-setting-template-pro.js" line="95"/>
        <location filename="../configure/global-setting-template.js" line="95"/>
        <source>View</source>
        <translation>View</translation>
    </message>
    <message>
        <location filename="../configure/global-setting-template-fedora.js" line="99"/>
        <location filename="../configure/global-setting-template-pro.js" line="99"/>
        <location filename="../configure/global-setting-template.js" line="99"/>
        <source>Default size:</source>
        <translation>Default size:</translation>
    </message>
    <message>
        <location filename="../configure/global-setting-template-fedora.js" line="102"/>
        <location filename="../configure/global-setting-template-pro.js" line="102"/>
        <location filename="../configure/global-setting-template.js" line="102"/>
        <source>Extra small</source>
        <translation>Extra small</translation>
    </message>
    <message>
        <location filename="../configure/global-setting-template-fedora.js" line="103"/>
        <location filename="../configure/global-setting-template-pro.js" line="103"/>
        <location filename="../configure/global-setting-template.js" line="103"/>
        <source>Small</source>
        <translation>Small</translation>
    </message>
    <message>
        <location filename="../configure/global-setting-template-fedora.js" line="104"/>
        <location filename="../configure/global-setting-template-pro.js" line="104"/>
        <location filename="../configure/global-setting-template.js" line="104"/>
        <source>Medium</source>
        <translation>Medium</translation>
    </message>
    <message>
        <location filename="../configure/global-setting-template-fedora.js" line="105"/>
        <location filename="../configure/global-setting-template-pro.js" line="105"/>
        <location filename="../configure/global-setting-template.js" line="105"/>
        <source>Large</source>
        <translation>Large</translation>
    </message>
    <message>
        <location filename="../configure/global-setting-template-fedora.js" line="106"/>
        <location filename="../configure/global-setting-template-pro.js" line="106"/>
        <location filename="../configure/global-setting-template.js" line="106"/>
        <source>Extra large</source>
        <translation>Extra large</translation>
    </message>
    <message>
        <location filename="../configure/global-setting-template-fedora.js" line="112"/>
        <location filename="../configure/global-setting-template-pro.js" line="112"/>
        <location filename="../configure/global-setting-template.js" line="112"/>
        <source>Default view:</source>
        <translation>Default view:</translation>
    </message>
    <message>
        <location filename="../configure/global-setting-template-fedora.js" line="116"/>
        <location filename="../configure/global-setting-template-pro.js" line="116"/>
        <location filename="../configure/global-setting-template.js" line="116"/>
        <source>Icon</source>
        <translation>Icon</translation>
    </message>
    <message>
        <location filename="../configure/global-setting-template-fedora.js" line="117"/>
        <location filename="../configure/global-setting-template-pro.js" line="117"/>
        <location filename="../configure/global-setting-template.js" line="117"/>
        <source>List</source>
        <translation>List</translation>
    </message>
    <message>
        <location filename="../configure/global-setting-template-fedora.js" line="129"/>
        <location filename="../configure/global-setting-template-pro.js" line="129"/>
        <location filename="../configure/global-setting-template.js" line="129"/>
        <source>Hidden files</source>
        <translation>Hidden files</translation>
    </message>
    <message>
        <location filename="../configure/global-setting-template-fedora.js" line="133"/>
        <location filename="../configure/global-setting-template-pro.js" line="133"/>
        <location filename="../configure/global-setting-template.js" line="133"/>
        <source>Show hidden files</source>
        <translation>Show hidden files</translation>
    </message>
    <message>
        <location filename="../configure/global-setting-template-fedora.js" line="139"/>
        <location filename="../configure/global-setting-template-pro.js" line="139"/>
        <location filename="../configure/global-setting-template.js" line="139"/>
        <source>Hide file extension when rename</source>
        <translation>Hide file extension when rename</translation>
    </message>
    <message>
        <location filename="../configure/global-setting-template-fedora.js" line="156"/>
        <location filename="../configure/global-setting-template-pro.js" line="157"/>
        <location filename="../configure/global-setting-template.js" line="157"/>
        <source>Advanced</source>
        <translation>Advanced</translation>
    </message>
    <message>
        <location filename="../configure/global-setting-template-fedora.js" line="160"/>
        <location filename="../configure/global-setting-template-pro.js" line="161"/>
        <location filename="../configure/global-setting-template.js" line="161"/>
        <source>Index</source>
        <translation>Index</translation>
    </message>
    <message>
        <location filename="../configure/global-setting-template-fedora.js" line="164"/>
        <location filename="../configure/global-setting-template-pro.js" line="165"/>
        <location filename="../configure/global-setting-template.js" line="165"/>
        <source>Auto index internal disk</source>
        <translation>Auto index internal disk</translation>
    </message>
    <message>
        <location filename="../configure/global-setting-template-fedora.js" line="170"/>
        <location filename="../configure/global-setting-template-pro.js" line="171"/>
        <location filename="../configure/global-setting-template.js" line="171"/>
        <source>Index external storage device after connected to computer</source>
        <translation>Index external storage device after connected to computer</translation>
    </message>
    <message>
        <location filename="../configure/global-setting-template-fedora.js" line="251"/>
        <location filename="../configure/global-setting-template-pro.js" line="251"/>
        <location filename="../configure/global-setting-template.js" line="250"/>
        <source>Use the file chooser dialog of File Manager</source>
        <translation>Use the file chooser dialog of File Manager</translation>
    </message>
    <message>
        <location filename="../configure/global-setting-template-fedora.js" line="259"/>
        <location filename="../configure/global-setting-template-pro.js" line="259"/>
        <location filename="../configure/global-setting-template.js" line="258"/>
        <source>Other</source>
        <translation>Other</translation>
    </message>
    <message>
        <location filename="../configure/global-setting-template-fedora.js" line="263"/>
        <location filename="../configure/global-setting-template-pro.js" line="263"/>
        <location filename="../configure/global-setting-template.js" line="262"/>
        <source>Hide system disk</source>
        <translation>Hide system disk</translation>
    </message>
    <message>
        <location filename="../configure/global-setting-template-fedora.js" line="182"/>
        <location filename="../configure/global-setting-template-pro.js" line="183"/>
        <location filename="../configure/global-setting-template.js" line="183"/>
        <source>Show hidden files in search results</source>
        <translation>Show hidden files in search results</translation>
    </message>
    <message>
        <location filename="../configure/global-setting-template-fedora.js" line="145"/>
        <location filename="../configure/global-setting-template-pro.js" line="145"/>
        <location filename="../configure/global-setting-template.js" line="145"/>
        <source>Display recent file entry in left panel</source>
        <translation>Display recent file entry in left panel</translation>
    </message>
    <message>
        <location filename="../configure/global-setting-template-fedora.js" line="191"/>
        <location filename="../configure/global-setting-template-pro.js" line="192"/>
        <location filename="../configure/global-setting-template.js" line="192"/>
        <source>Preview</source>
        <translation>Preview</translation>
    </message>
    <message>
        <location filename="../configure/global-setting-template-fedora.js" line="195"/>
        <location filename="../configure/global-setting-template-pro.js" line="196"/>
        <source>Compress file preview</source>
        <translation>Compress file preview</translation>
    </message>
    <message>
        <location filename="../configure/global-setting-template-fedora.js" line="202"/>
        <location filename="../configure/global-setting-template-pro.js" line="203"/>
        <location filename="../configure/global-setting-template.js" line="202"/>
        <source>Text preview</source>
        <translation>Text preview</translation>
    </message>
    <message>
        <location filename="../configure/global-setting-template-fedora.js" line="208"/>
        <location filename="../configure/global-setting-template-pro.js" line="209"/>
        <location filename="../configure/global-setting-template.js" line="208"/>
        <source>Document preview</source>
        <translation>Document preview</translation>
    </message>
    <message>
        <location filename="../configure/global-setting-template-fedora.js" line="214"/>
        <location filename="../configure/global-setting-template-pro.js" line="215"/>
        <location filename="../configure/global-setting-template.js" line="214"/>
        <source>Image preview</source>
        <translation>Image preview</translation>
    </message>
    <message>
        <location filename="../configure/global-setting-template-fedora.js" line="220"/>
        <location filename="../configure/global-setting-template-pro.js" line="221"/>
        <location filename="../configure/global-setting-template.js" line="220"/>
        <source>Video preview</source>
        <translation>Video preview</translation>
    </message>
    <message>
        <location filename="../configure/global-setting-template-fedora.js" line="229"/>
        <location filename="../configure/global-setting-template-pro.js" line="229"/>
        <location filename="../configure/global-setting-template.js" line="228"/>
        <source>Mount</source>
        <translation>Mount</translation>
    </message>
    <message>
        <location filename="../configure/global-setting-template-fedora.js" line="233"/>
        <location filename="../configure/global-setting-template-pro.js" line="233"/>
        <location filename="../configure/global-setting-template.js" line="232"/>
        <source>Auto mount</source>
        <translation>Auto mount</translation>
    </message>
    <message>
        <location filename="../configure/global-setting-template-fedora.js" line="239"/>
        <location filename="../configure/global-setting-template-pro.js" line="239"/>
        <location filename="../configure/global-setting-template.js" line="238"/>
        <source>Open after auto mount</source>
        <translation>Open after auto mount</translation>
    </message>
    <message>
        <location filename="../configure/global-setting-template-fedora.js" line="247"/>
        <location filename="../configure/global-setting-template-pro.js" line="247"/>
        <location filename="../configure/global-setting-template.js" line="246"/>
        <source>Dialog</source>
        <translation>Dialog</translation>
    </message>
    <message>
        <location filename="../configure/global-setting-template.js" line="196"/>
        <source>Compressed file preview</source>
        <translation>Compressed file preview</translation>
    </message>
</context>
<context>
    <name>GvfsMountManager</name>
    <message>
        <location filename="../gvfs/gvfsmountmanager.cpp" line="1382"/>
        <location filename="../gvfs/gvfsmountmanager.cpp" line="1388"/>
        <location filename="../gvfs/gvfsmountmanager.cpp" line="1393"/>
        <source>Mounting device error</source>
        <translation>Mounting device error</translation>
    </message>
    <message>
        <location filename="../gvfs/gvfsmountmanager.cpp" line="1584"/>
        <source>The disk is mounted by user &quot;%1&quot;, you cannot unmount it.</source>
        <translation>The disk is mounted by user &quot;%1&quot;, you cannot unmount it.</translation>
    </message>
    <message>
        <location filename="../gvfs/gvfsmountmanager.cpp" line="1587"/>
        <location filename="../gvfs/gvfsmountmanager.cpp" line="1597"/>
        <location filename="../gvfs/gvfsmountmanager.cpp" line="1625"/>
        <location filename="../gvfs/gvfsmountmanager.cpp" line="1746"/>
        <location filename="../gvfs/gvfsmountmanager.cpp" line="1777"/>
        <source>Confirm</source>
        <translation>Confirm</translation>
    </message>
    <message>
        <location filename="../gvfs/gvfsmountmanager.cpp" line="1594"/>
        <location filename="../gvfs/gvfsmountmanager.cpp" line="1774"/>
        <source>Cannot find the mounting device</source>
        <translation>Cannot find the mounting device</translation>
    </message>
    <message>
        <location filename="../gvfs/gvfsmountmanager.cpp" line="1622"/>
        <source>Cannot unmount the device</source>
        <translation>Cannot unmount the device</translation>
    </message>
    <message>
        <location filename="../gvfs/gvfsmountmanager.cpp" line="1742"/>
        <source>Cannot eject the device &quot;%1&quot;</source>
        <translation>Cannot eject the device &quot;%1&quot;</translation>
    </message>
</context>
<context>
    <name>MergedDesktopController</name>
    <message>
        <location filename="../controllers/mergeddesktopcontroller.cpp" line="386"/>
        <location filename="../controllers/mergeddesktopcontroller.cpp" line="406"/>
        <source>Pictures</source>
        <translation>Pictures</translation>
    </message>
    <message>
        <location filename="../controllers/mergeddesktopcontroller.cpp" line="388"/>
        <location filename="../controllers/mergeddesktopcontroller.cpp" line="408"/>
        <source>Music</source>
        <translation>Music</translation>
    </message>
    <message>
        <location filename="../controllers/mergeddesktopcontroller.cpp" line="390"/>
        <location filename="../controllers/mergeddesktopcontroller.cpp" line="410"/>
        <source>Applications</source>
        <translation>Applications</translation>
    </message>
    <message>
        <location filename="../controllers/mergeddesktopcontroller.cpp" line="392"/>
        <location filename="../controllers/mergeddesktopcontroller.cpp" line="412"/>
        <source>Videos</source>
        <translation>Videos</translation>
    </message>
    <message>
        <location filename="../controllers/mergeddesktopcontroller.cpp" line="394"/>
        <location filename="../controllers/mergeddesktopcontroller.cpp" line="414"/>
        <source>Documents</source>
        <translation>Documents</translation>
    </message>
    <message>
        <location filename="../controllers/mergeddesktopcontroller.cpp" line="396"/>
        <location filename="../controllers/mergeddesktopcontroller.cpp" line="416"/>
        <source>Others</source>
        <translation>Others</translation>
    </message>
</context>
<context>
    <name>MimeTypeDisplayManager</name>
    <message>
        <location filename="../controllers/mergeddesktopcontroller.cpp" line="450"/>
        <location filename="../shutil/mimetypedisplaymanager.cpp" line="53"/>
        <source>Directory</source>
        <translation>Directory</translation>
    </message>
    <message>
        <location filename="../controllers/mergeddesktopcontroller.cpp" line="440"/>
        <location filename="../shutil/mimetypedisplaymanager.cpp" line="54"/>
        <location filename="../views/dfmadvancesearchbar.cpp" line="133"/>
        <source>Application</source>
        <translation>Application</translation>
    </message>
    <message>
        <location filename="../controllers/mergeddesktopcontroller.cpp" line="446"/>
        <location filename="../shutil/mimetypedisplaymanager.cpp" line="55"/>
        <location filename="../views/dfmadvancesearchbar.cpp" line="134"/>
        <source>Video</source>
        <translation>Video</translation>
    </message>
    <message>
        <location filename="../controllers/mergeddesktopcontroller.cpp" line="444"/>
        <location filename="../shutil/mimetypedisplaymanager.cpp" line="56"/>
        <location filename="../views/dfmadvancesearchbar.cpp" line="135"/>
        <source>Audio</source>
        <translation>Audio</translation>
    </message>
    <message>
        <location filename="../controllers/mergeddesktopcontroller.cpp" line="442"/>
        <location filename="../shutil/mimetypedisplaymanager.cpp" line="57"/>
        <location filename="../views/dfmadvancesearchbar.cpp" line="136"/>
        <source>Image</source>
        <translation>Image</translation>
    </message>
    <message>
        <location filename="../shutil/mimetypedisplaymanager.cpp" line="58"/>
        <location filename="../views/dfmadvancesearchbar.cpp" line="137"/>
        <source>Archive</source>
        <translation>Archive</translation>
    </message>
    <message>
        <location filename="../controllers/mergeddesktopcontroller.cpp" line="448"/>
        <location filename="../shutil/mimetypedisplaymanager.cpp" line="59"/>
        <location filename="../views/dfmadvancesearchbar.cpp" line="138"/>
        <source>Text</source>
        <translation>Text</translation>
    </message>
    <message>
        <location filename="../shutil/mimetypedisplaymanager.cpp" line="60"/>
        <location filename="../views/dfmadvancesearchbar.cpp" line="139"/>
        <source>Executable</source>
        <translation>Executable</translation>
    </message>
    <message>
        <location filename="../shutil/mimetypedisplaymanager.cpp" line="61"/>
        <location filename="../views/dfmadvancesearchbar.cpp" line="140"/>
        <source>Backup file</source>
        <translation>Backup file</translation>
    </message>
    <message>
        <location filename="../interfaces/dabstractfileinfo.cpp" line="631"/>
        <location filename="../shutil/mimetypedisplaymanager.cpp" line="62"/>
        <source>Unknown</source>
        <translation>Unknown</translation>
    </message>
</context>
<context>
    <name>MountAskPasswordDialog</name>
    <message>
        <location filename="../gvfs/mountaskpassworddialog.cpp" line="48"/>
        <source>Cancel</source>
        <translation>Cancel</translation>
    </message>
    <message>
        <location filename="../gvfs/mountaskpassworddialog.cpp" line="48"/>
        <source>Connect</source>
        <translation>Connect</translation>
    </message>
    <message>
        <location filename="../gvfs/mountaskpassworddialog.cpp" line="52"/>
        <source>Log in as</source>
        <translation>Log in as</translation>
    </message>
    <message>
        <location filename="../gvfs/mountaskpassworddialog.cpp" line="58"/>
        <source>Anonymous</source>
        <translation>Anonymous</translation>
    </message>
    <message>
        <location filename="../gvfs/mountaskpassworddialog.cpp" line="63"/>
        <source>Registered user</source>
        <translation>Registered user</translation>
    </message>
    <message>
        <location filename="../gvfs/mountaskpassworddialog.cpp" line="77"/>
        <source>Username</source>
        <translation>Username</translation>
    </message>
    <message>
        <location filename="../gvfs/mountaskpassworddialog.cpp" line="84"/>
        <source>Domain</source>
        <translation>Domain</translation>
    </message>
    <message>
        <location filename="../gvfs/mountaskpassworddialog.cpp" line="91"/>
        <source>Password</source>
        <translation>Password</translation>
    </message>
    <message>
        <location filename="../gvfs/mountaskpassworddialog.cpp" line="104"/>
        <source>Remember password</source>
        <translation>Remember password</translation>
    </message>
</context>
<context>
    <name>MountSecretDiskAskPasswordDialog</name>
    <message>
        <location filename="../gvfs/mountsecretdiskaskpassworddialog.cpp" line="48"/>
        <source>Cancel</source>
        <translation>Cancel</translation>
    </message>
    <message>
        <location filename="../gvfs/mountsecretdiskaskpassworddialog.cpp" line="48"/>
        <source>Unlock</source>
        <translation>Unlock</translation>
    </message>
    <message>
        <location filename="../gvfs/mountsecretdiskaskpassworddialog.cpp" line="52"/>
        <source>Input password to decrypt the disk</source>
        <translation>Input password to decrypt the disk</translation>
    </message>
</context>
<context>
    <name>MoveToTrashConflictDialog</name>
    <message>
        <location filename="../dialogs/movetotrashconflictdialog.cpp" line="38"/>
        <source>Are you sure you want to permanently delete %1?</source>
        <translation>Are you sure you want to permanently delete %1?</translation>
    </message>
    <message>
        <location filename="../dialogs/movetotrashconflictdialog.cpp" line="37"/>
        <source>This file is too big for the trash</source>
        <translation>This file is too big for the trash</translation>
    </message>
    <message>
        <location filename="../dialogs/movetotrashconflictdialog.cpp" line="41"/>
        <source>The files are too big for the trash</source>
        <translation>The files are too big for the trash</translation>
    </message>
    <message>
        <location filename="../dialogs/movetotrashconflictdialog.cpp" line="42"/>
        <source>Are you sure you want to permanently delete %1 files?</source>
        <translation>Are you sure you want to permanently delete %1 files?</translation>
    </message>
    <message>
        <location filename="../dialogs/movetotrashconflictdialog.cpp" line="62"/>
        <source>Cancel</source>
        <translation>Cancel</translation>
    </message>
    <message>
        <location filename="../dialogs/movetotrashconflictdialog.cpp" line="63"/>
        <source>Delete</source>
        <translation>Delete</translation>
    </message>
</context>
<context>
    <name>OpenWithDialog</name>
    <message>
        <location filename="../dialogs/openwithdialog.cpp" line="208"/>
        <source>Open with</source>
        <translation>Open with</translation>
    </message>
    <message>
        <location filename="../dialogs/openwithdialog.cpp" line="227"/>
        <source>Add other programs</source>
        <translation>Add other programs</translation>
    </message>
    <message>
        <location filename="../dialogs/openwithdialog.cpp" line="228"/>
        <source>Set as default</source>
        <translation>Set as default</translation>
    </message>
    <message>
        <location filename="../dialogs/openwithdialog.cpp" line="230"/>
        <source>Cancel</source>
        <translation>Cancel</translation>
    </message>
    <message>
        <location filename="../dialogs/openwithdialog.cpp" line="231"/>
        <source>Confirm</source>
        <translation>Confirm</translation>
    </message>
    <message>
        <location filename="../dialogs/openwithdialog.cpp" line="235"/>
        <source>Recommended Applications</source>
        <translation>Recommended Applications</translation>
    </message>
    <message>
        <location filename="../dialogs/openwithdialog.cpp" line="237"/>
        <source>Other Applications</source>
        <translation>Other Applications</translation>
    </message>
</context>
<context>
    <name>OperatorCenter</name>
    <message>
        <location filename="../vault/operatorcenter.cpp" line="50"/>
        <source>create config dir failure!</source>
        <translation type="unfinished"></translation>
    </message>
    <message>
        <location filename="../vault/operatorcenter.cpp" line="61"/>
        <source>create decrypt dir failure!</source>
        <translation type="unfinished"></translation>
    </message>
    <message>
        <location filename="../vault/operatorcenter.cpp" line="72"/>
        <source>create encrypt dir failure!</source>
        <translation type="unfinished"></translation>
    </message>
    <message>
        <location filename="../vault/operatorcenter.cpp" line="81"/>
        <source>create password file failure!</source>
        <translation type="unfinished"></translation>
    </message>
    <message>
        <location filename="../vault/operatorcenter.cpp" line="90"/>
        <source>create rsa private key file failure!</source>
        <translation type="unfinished"></translation>
    </message>
    <message>
        <location filename="../vault/operatorcenter.cpp" line="99"/>
        <source>create rsa clipher file failure!</source>
        <translation type="unfinished"></translation>
    </message>
    <message>
        <location filename="../vault/operatorcenter.cpp" line="108"/>
        <source>create password hint file failure!</source>
        <translation type="unfinished"></translation>
    </message>
    <message>
        <location filename="../vault/operatorcenter.cpp" line="128"/>
        <source>write cliphertext failure!</source>
        <translation type="unfinished"></translation>
    </message>
    <message>
        <location filename="../vault/operatorcenter.cpp" line="139"/>
        <source>write password hint failure</source>
        <translation type="unfinished"></translation>
    </message>
    <message>
        <location filename="../vault/operatorcenter.cpp" line="165"/>
        <source>USER_KEY_LENGTH is to long!</source>
        <translation type="unfinished"></translation>
    </message>
    <message>
        <location filename="../vault/operatorcenter.cpp" line="178"/>
        <source>open public key file failure!</source>
        <translation type="unfinished"></translation>
    </message>
    <message>
        <location filename="../vault/operatorcenter.cpp" line="189"/>
        <source>open rsa clipher file failure!</source>
        <translation type="unfinished"></translation>
    </message>
    <message>
        <location filename="../vault/operatorcenter.cpp" line="205"/>
        <location filename="../vault/operatorcenter.cpp" line="353"/>
        <source>open pbkdf2clipher file failure!</source>
        <translation type="unfinished"></translation>
    </message>
    <message>
        <location filename="../vault/operatorcenter.cpp" line="217"/>
        <source>password error!</source>
        <translation type="unfinished"></translation>
    </message>
    <message>
        <location filename="../vault/operatorcenter.cpp" line="229"/>
        <source>user key length error!</source>
        <translation type="unfinished"></translation>
    </message>
    <message>
        <location filename="../vault/operatorcenter.cpp" line="237"/>
        <source>cant&apos;t open local public key file!</source>
        <translation type="unfinished"></translation>
    </message>
    <message>
        <location filename="../vault/operatorcenter.cpp" line="259"/>
        <source>user key error!</source>
        <translation type="unfinished"></translation>
    </message>
    <message>
        <location filename="../vault/operatorcenter.cpp" line="276"/>
        <source>open password hint file failure</source>
        <translation type="unfinished"></translation>
    </message>
    <message>
        <location filename="../vault/operatorcenter.cpp" line="288"/>
        <source>QR code width or height error</source>
        <translation type="unfinished"></translation>
    </message>
</context>
<context>
    <name>PathManager</name>
    <message>
        <location filename="../controllers/pathmanager.cpp" line="57"/>
        <source>Home</source>
        <translation>Home</translation>
    </message>
    <message>
        <location filename="../controllers/pathmanager.cpp" line="58"/>
        <source>Desktop</source>
        <translation>Desktop</translation>
    </message>
    <message>
        <location filename="../controllers/pathmanager.cpp" line="59"/>
        <source>Videos</source>
        <translation>Videos</translation>
    </message>
    <message>
        <location filename="../controllers/pathmanager.cpp" line="60"/>
        <source>Music</source>
        <translation>Music</translation>
    </message>
    <message>
        <location filename="../controllers/pathmanager.cpp" line="61"/>
        <source>Pictures</source>
        <translation>Pictures</translation>
    </message>
    <message>
        <location filename="../controllers/pathmanager.cpp" line="62"/>
        <source>Documents</source>
        <translation>Documents</translation>
    </message>
    <message>
        <location filename="../controllers/pathmanager.cpp" line="63"/>
        <source>Downloads</source>
        <translation>Downloads</translation>
    </message>
    <message>
        <location filename="../controllers/pathmanager.cpp" line="64"/>
        <location filename="../models/trashfileinfo.cpp" line="104"/>
        <source>Trash</source>
        <translation>Trash</translation>
    </message>
    <message>
        <location filename="../controllers/pathmanager.cpp" line="65"/>
        <location filename="../models/dfmrootfileinfo.cpp" line="604"/>
        <source>System Disk</source>
        <translation>System Disk</translation>
    </message>
    <message>
        <location filename="../controllers/pathmanager.cpp" line="66"/>
        <source>Computers in LAN</source>
        <translation>Computers in LAN</translation>
    </message>
    <message>
        <location filename="../controllers/pathmanager.cpp" line="67"/>
        <source>My Shares</source>
        <translation>My Shares</translation>
    </message>
    <message>
        <location filename="../controllers/pathmanager.cpp" line="68"/>
        <source>Computer</source>
        <translation>Computer</translation>
    </message>
    <message>
        <location filename="../controllers/pathmanager.cpp" line="69"/>
        <source>Recent</source>
        <translation>Recent</translation>
    </message>
    <message>
        <location filename="../controllers/pathmanager.cpp" line="70"/>
        <source>Vault</source>
        <translation type="unfinished"></translation>
    </message>
</context>
<context>
    <name>PropertyDialog</name>
    <message>
        <location filename="../dialogs/propertydialog.cpp" line="289"/>
        <source>Basic info</source>
        <translation>Basic info</translation>
    </message>
    <message>
        <location filename="../dialogs/propertydialog.cpp" line="290"/>
        <source>Open with</source>
        <translation>Open with</translation>
    </message>
    <message>
        <location filename="../dialogs/propertydialog.cpp" line="291"/>
        <source>Sharing</source>
        <translation>Sharing</translation>
    </message>
    <message>
        <location filename="../dialogs/propertydialog.cpp" line="292"/>
        <source>Permissions</source>
        <translation>Permissions</translation>
    </message>
    <message>
        <location filename="../dialogs/propertydialog.cpp" line="347"/>
        <source>%1 (%2)</source>
        <translation>%1 (%2)</translation>
    </message>
    <message>
        <location filename="../dialogs/propertydialog.cpp" line="347"/>
        <source>%1</source>
        <translation type="unfinished">%1</translation>
    </message>
    <message>
        <location filename="../dialogs/propertydialog.cpp" line="357"/>
        <source>%1 / %2</source>
        <translation>%1 / %2</translation>
    </message>
    <message>
        <location filename="../dialogs/propertydialog.cpp" line="1098"/>
        <source>Hide this folder</source>
        <translation>Hide this folder</translation>
    </message>
    <message>
        <location filename="../dialogs/propertydialog.cpp" line="1098"/>
        <source>Hide this file</source>
        <translation>Hide this file</translation>
    </message>
    <message>
        <location filename="../dialogs/propertydialog.cpp" line="1376"/>
        <source>Allow to execute as program</source>
        <translation>Allow to execute as program</translation>
    </message>
</context>
<context>
    <name>QObject</name>
    <message>
        <location filename="../dialogs/propertydialog.cpp" line="1014"/>
        <location filename="../interfaces/dfilemenumanager.cpp" line="549"/>
        <location filename="../views/dfmfilebasicinfowidget.cpp" line="224"/>
        <source>Size</source>
        <translation>Size</translation>
    </message>
    <message>
        <location filename="../dialogs/propertydialog.cpp" line="1034"/>
        <location filename="../dialogs/propertydialog.cpp" line="1184"/>
        <location filename="../views/dfmfilebasicinfowidget.cpp" line="233"/>
        <source>Contains</source>
        <translation>Contains</translation>
    </message>
    <message>
        <location filename="../dialogs/propertydialog.cpp" line="1015"/>
        <location filename="../interfaces/dfilemenumanager.cpp" line="550"/>
        <location filename="../views/dfmfilebasicinfowidget.cpp" line="225"/>
        <source>Type</source>
        <translation>Type</translation>
    </message>
    <message>
        <location filename="../dialogs/dmultifilepropertydialog.cpp" line="174"/>
        <location filename="../dialogs/propertydialog.cpp" line="1018"/>
        <location filename="../interfaces/dfilemenumanager.cpp" line="552"/>
        <location filename="../views/dfmfilebasicinfowidget.cpp" line="324"/>
        <source>Time modified</source>
        <translation>Time modified</translation>
    </message>
    <message>
        <location filename="../dialogs/propertydialog.cpp" line="1185"/>
        <source>Free space</source>
        <translation>Free space</translation>
    </message>
    <message>
        <location filename="../dialogs/propertydialog.cpp" line="1180"/>
        <source>Total space</source>
        <translation>Total space</translation>
    </message>
    <message>
        <location filename="../dialogs/propertydialog.cpp" line="1289"/>
        <source>Access denied</source>
        <translation>Access denied</translation>
    </message>
    <message>
        <location filename="../dialogs/propertydialog.cpp" line="1290"/>
        <location filename="../dialogs/propertydialog.cpp" line="1300"/>
        <source>Executable</source>
        <translation>Executable</translation>
    </message>
    <message>
        <location filename="../dialogs/propertydialog.cpp" line="1291"/>
        <location filename="../dialogs/propertydialog.cpp" line="1292"/>
        <source>Write only</source>
        <translation>Write only</translation>
    </message>
    <message>
        <location filename="../dialogs/propertydialog.cpp" line="1293"/>
        <location filename="../dialogs/propertydialog.cpp" line="1294"/>
        <source>Read only</source>
        <translation>Read only</translation>
    </message>
    <message>
        <location filename="../dialogs/propertydialog.cpp" line="1295"/>
        <location filename="../dialogs/propertydialog.cpp" line="1296"/>
        <source>Read-write</source>
        <translation>Read-write</translation>
    </message>
    <message>
        <location filename="../dialogs/propertydialog.cpp" line="1372"/>
        <source>Others</source>
        <translation>Others</translation>
    </message>
    <message>
        <location filename="../dialogs/propertydialog.cpp" line="1370"/>
        <source>Owner</source>
        <translation>Owner</translation>
    </message>
    <message>
        <location filename="../dialogs/propertydialog.cpp" line="1168"/>
        <source>Device type</source>
        <translation>Device type</translation>
    </message>
    <message>
        <location filename="../dialogs/propertydialog.cpp" line="1182"/>
        <source>File system</source>
        <translation>File system</translation>
    </message>
    <message>
        <location filename="../dialogs/propertydialog.cpp" line="1371"/>
        <source>Group</source>
        <translation>Group</translation>
    </message>
    <message>
        <location filename="../dialogs/filepreviewdialog.cpp" line="82"/>
        <location filename="../interfaces/dfilemenumanager.cpp" line="501"/>
        <location filename="../interfaces/dfilemenumanager.cpp" line="504"/>
        <source>Open</source>
        <translation>Open</translation>
    </message>
    <message>
        <location filename="../interfaces/dfilemenumanager.cpp" line="585"/>
        <source>Lock</source>
        <translation type="unfinished"></translation>
    </message>
    <message>
        <location filename="../interfaces/dfilemenumanager.cpp" line="586"/>
        <source>Auto lock</source>
        <translation type="unfinished"></translation>
    </message>
    <message>
        <location filename="../interfaces/dfilemenumanager.cpp" line="587"/>
        <source>Never</source>
        <translation type="unfinished"></translation>
    </message>
    <message>
        <location filename="../interfaces/dfilemenumanager.cpp" line="588"/>
        <source>5 minutes</source>
        <translation type="unfinished"></translation>
    </message>
    <message>
        <location filename="../interfaces/dfilemenumanager.cpp" line="589"/>
        <source>10 minutes</source>
        <translation type="unfinished"></translation>
    </message>
    <message>
        <location filename="../interfaces/dfilemenumanager.cpp" line="590"/>
        <source>20 minutes</source>
        <translation type="unfinished"></translation>
    </message>
    <message>
        <location filename="../interfaces/dfilemenumanager.cpp" line="591"/>
        <source>Remove File Vault</source>
        <translation type="unfinished"></translation>
    </message>
    <message>
        <location filename="../interfaces/dfilemenumanager.cpp" line="592"/>
        <source>Unlock</source>
        <translation type="unfinished">Unlock</translation>
    </message>
    <message>
        <location filename="../interfaces/dfilemenumanager.cpp" line="593"/>
        <source>Unlock by key</source>
        <translation type="unfinished"></translation>
    </message>
    <message>
        <location filename="../dialogs/filepreviewdialog.cpp" line="198"/>
        <location filename="../dialogs/filepreviewdialog.cpp" line="218"/>
        <source>Size: %1</source>
        <translation>Size: %1</translation>
    </message>
    <message>
        <location filename="../dialogs/filepreviewdialog.cpp" line="199"/>
        <source>Type: %1</source>
        <translation>Type: %1</translation>
    </message>
    <message>
        <location filename="../dialogs/filepreviewdialog.cpp" line="211"/>
        <source>Size: 0</source>
        <translation>Size: 0</translation>
    </message>
    <message>
        <location filename="../dialogs/filepreviewdialog.cpp" line="217"/>
        <source>Items: %1</source>
        <translation>Items: %1</translation>
    </message>
    <message>
        <location filename="../controllers/dfmsidebarbookmarkitemhandler.cpp" line="91"/>
        <location filename="../controllers/dfmsidebardefaultitemhandler.cpp" line="85"/>
        <location filename="../controllers/dfmsidebartagitemhandler.cpp" line="65"/>
        <location filename="../interfaces/dfilemenumanager.cpp" line="502"/>
        <location filename="../interfaces/dfilemenumanager.cpp" line="505"/>
        <location filename="../interfaces/dfmcrumbbar.cpp" line="579"/>
        <location filename="../interfaces/dfmsidebariteminterface.cpp" line="54"/>
        <source>Open in new window</source>
        <translation>Open in new window</translation>
    </message>
    <message>
        <location filename="../controllers/dfmsidebarbookmarkitemhandler.cpp" line="95"/>
        <location filename="../controllers/dfmsidebardefaultitemhandler.cpp" line="89"/>
        <location filename="../controllers/dfmsidebartagitemhandler.cpp" line="69"/>
        <location filename="../interfaces/dfilemenumanager.cpp" line="503"/>
        <location filename="../interfaces/dfilemenumanager.cpp" line="506"/>
        <location filename="../interfaces/dfmcrumbbar.cpp" line="583"/>
        <location filename="../interfaces/dfmsidebariteminterface.cpp" line="58"/>
        <source>Open in new tab</source>
        <translation>Open in new tab</translation>
    </message>
    <message>
        <location filename="../interfaces/dfilemenumanager.cpp" line="508"/>
        <source>Open with</source>
        <translation>Open with</translation>
    </message>
    <message>
        <location filename="../interfaces/dfilemenumanager.cpp" line="511"/>
        <source>Compress</source>
        <translation>Compress</translation>
    </message>
    <message>
        <location filename="../interfaces/dfilemenumanager.cpp" line="512"/>
        <source>Extract</source>
        <translation>Extract</translation>
    </message>
    <message>
        <location filename="../interfaces/dfilemenumanager.cpp" line="513"/>
        <source>Extract here</source>
        <translation>Extract here</translation>
    </message>
    <message>
        <location filename="../interfaces/dfilemenumanager.cpp" line="514"/>
        <source>Cut</source>
        <translation>Cut</translation>
    </message>
    <message>
        <location filename="../interfaces/dfilemenumanager.cpp" line="515"/>
        <source>Copy</source>
        <translation>Copy</translation>
    </message>
    <message>
        <location filename="../interfaces/dfilemenumanager.cpp" line="516"/>
        <source>Paste</source>
        <translation>Paste</translation>
    </message>
    <message>
        <location filename="../controllers/dfmsidebarbookmarkitemhandler.cpp" line="101"/>
        <location filename="../controllers/dfmsidebartagitemhandler.cpp" line="75"/>
        <location filename="../dialogs/ddesktoprenamedialog.cpp" line="323"/>
        <location filename="../interfaces/dfilemenumanager.cpp" line="517"/>
        <location filename="../interfaces/dfilemenumanager.cpp" line="518"/>
        <location filename="../interfaces/dfilemenumanager.cpp" line="577"/>
        <location filename="../views/drenamebar.cpp" line="287"/>
        <source>Rename</source>
        <translation>Rename</translation>
    </message>
    <message>
        <location filename="../controllers/dfmsidebarbookmarkitemhandler.cpp" line="108"/>
        <location filename="../controllers/dfmsidebartagitemhandler.cpp" line="82"/>
        <location filename="../interfaces/dfilemenumanager.cpp" line="547"/>
        <source>Remove</source>
        <translation>Remove</translation>
    </message>
    <message>
        <location filename="../interfaces/dfilemenumanager.cpp" line="520"/>
        <source>Create link</source>
        <translation>Create link</translation>
    </message>
    <message>
        <location filename="../interfaces/dfilemenumanager.cpp" line="521"/>
        <source>Send to desktop</source>
        <translation>Send to desktop</translation>
    </message>
    <message>
        <location filename="../interfaces/dfilemenumanager.cpp" line="522"/>
        <source>Send to</source>
        <translation>Send to</translation>
    </message>
    <message>
        <location filename="../interfaces/dfilemenumanager.cpp" line="523"/>
        <source>Add to bookmark</source>
        <translation>Add to bookmark</translation>
    </message>
    <message>
        <location filename="../controllers/dfmsidebarbookmarkitemhandler.cpp" line="114"/>
        <location filename="../controllers/dfmsidebardefaultitemhandler.cpp" line="118"/>
        <location filename="../interfaces/dfilemenumanager.cpp" line="526"/>
        <location filename="../interfaces/dfmsidebariteminterface.cpp" line="64"/>
        <source>Properties</source>
        <translation>Properties</translation>
    </message>
    <message>
        <location filename="../interfaces/dfilemenumanager.cpp" line="528"/>
        <source>New folder</source>
        <translation>New folder</translation>
    </message>
    <message>
        <location filename="../interfaces/dfilemenumanager.cpp" line="529"/>
        <source>New window</source>
        <translation>New window</translation>
    </message>
    <message>
        <location filename="../interfaces/dfilemenumanager.cpp" line="530"/>
        <source>Select all</source>
        <translation>Select all</translation>
    </message>
    <message>
        <location filename="../controllers/dfmsidebardefaultitemhandler.cpp" line="96"/>
        <location filename="../interfaces/dfilemenumanager.cpp" line="531"/>
        <source>Clear recent history</source>
        <translation>Clear recent history</translation>
    </message>
    <message>
        <location filename="../controllers/dfmsidebardefaultitemhandler.cpp" line="106"/>
        <location filename="../interfaces/dfilemenumanager.cpp" line="532"/>
        <location filename="../views/dfilemanagerwindow.cpp" line="1003"/>
        <source>Empty Trash</source>
        <translation>Empty Trash</translation>
    </message>
    <message>
        <location filename="../interfaces/dfilemenumanager.cpp" line="533"/>
        <source>Display as</source>
        <translation>Display as</translation>
    </message>
    <message>
        <location filename="../interfaces/dfilemenumanager.cpp" line="534"/>
        <source>Sort by</source>
        <translation>Sort by</translation>
    </message>
    <message>
        <location filename="../interfaces/dfilemenumanager.cpp" line="535"/>
        <source>New document</source>
        <translation>New document</translation>
    </message>
    <message>
        <location filename="../dialogs/propertydialog.cpp" line="1016"/>
        <location filename="../interfaces/dfilemenumanager.cpp" line="551"/>
        <source>Time created</source>
        <translation>Time created</translation>
    </message>
    <message>
        <location filename="../interfaces/dfilemenumanager.cpp" line="560"/>
        <source>Log out and unmount</source>
        <translation>Log out and unmount</translation>
    </message>
    <message>
        <location filename="../dialogs/propertydialog.cpp" line="1019"/>
        <location filename="../interfaces/dfilemenumanager.cpp" line="562"/>
        <location filename="../views/dfmfilebasicinfowidget.cpp" line="338"/>
        <source>Source path</source>
        <translation>Source path</translation>
    </message>
    <message>
        <location filename="../interfaces/dfilemenumanager.cpp" line="564"/>
        <source>Share folder</source>
        <translation>Share folder</translation>
    </message>
    <message>
        <location filename="../interfaces/dfilemenumanager.cpp" line="565"/>
        <source>Cancel sharing</source>
        <translation>Cancel sharing</translation>
    </message>
    <message>
        <location filename="../interfaces/dfilemenumanager.cpp" line="567"/>
        <source>Connect to Server</source>
        <translation>Connect to Server</translation>
    </message>
    <message>
        <location filename="../interfaces/dfilemenumanager.cpp" line="568"/>
        <source>Set share password</source>
        <translation>Set share password</translation>
    </message>
    <message>
        <location filename="../interfaces/dfilemenumanager.cpp" line="569"/>
        <source>Format</source>
        <translation>Format</translation>
    </message>
    <message>
        <location filename="../interfaces/dfilemenumanager.cpp" line="573"/>
        <source>Tag information</source>
        <translation>Tag information</translation>
    </message>
    <message>
        <location filename="../interfaces/dfilemenumanager.cpp" line="507"/>
        <source>Open in new window as admin</source>
        <translation>Open in new window as admin</translation>
    </message>
    <message>
        <location filename="../interfaces/dfilemenumanager.cpp" line="509"/>
        <source>Select default program</source>
        <translation>Select default program</translation>
    </message>
    <message>
        <location filename="../interfaces/dfilemenumanager.cpp" line="510"/>
        <source>Open file location</source>
        <translation>Open file location</translation>
    </message>
    <message>
        <location filename="../interfaces/dfilemenumanager.cpp" line="519"/>
        <source>Remove bookmark</source>
        <translation>Remove bookmark</translation>
    </message>
    <message>
        <location filename="../interfaces/dfilemenumanager.cpp" line="524"/>
        <location filename="../interfaces/dfilemenumanager.cpp" line="525"/>
        <location filename="../interfaces/dfilemenumanager.cpp" line="575"/>
        <source>Delete</source>
        <translation>Delete</translation>
    </message>
    <message>
        <location filename="../interfaces/dfilemenumanager.cpp" line="536"/>
        <source>Office Text</source>
        <translation>Office Text</translation>
    </message>
    <message>
        <location filename="../interfaces/dfilemenumanager.cpp" line="537"/>
        <source>Spreadsheets</source>
        <translation>Spreadsheets</translation>
    </message>
    <message>
        <location filename="../interfaces/dfilemenumanager.cpp" line="539"/>
        <source>Plain Text</source>
        <translation>Plain Text</translation>
    </message>
    <message>
        <location filename="../interfaces/dfilemenumanager.cpp" line="540"/>
        <source>Open in terminal</source>
        <translation>Open in terminal</translation>
    </message>
    <message>
        <location filename="../interfaces/dfilemenumanager.cpp" line="541"/>
        <source>Restore</source>
        <translation>Restore</translation>
    </message>
    <message>
        <location filename="../interfaces/dfilemenumanager.cpp" line="542"/>
        <source>Restore all</source>
        <translation>Restore all</translation>
    </message>
    <message>
        <location filename="../interfaces/dfilemenumanager.cpp" line="566"/>
        <location filename="../models/computermodel.cpp" line="103"/>
        <location filename="../models/vaultfileinfo.cpp" line="212"/>
        <source>File Vault</source>
        <translation>File Vault</translation>
    </message>
    <message>
        <location filename="../interfaces/dfilemenumanager.cpp" line="582"/>
        <source>Add to disc</source>
        <translation type="unfinished"></translation>
    </message>
    <message>
        <location filename="../dialogs/dfmsettingdialog.cpp" line="354"/>
        <source>Auto mount</source>
        <translation>Auto mount</translation>
    </message>
    <message>
        <location filename="../dialogs/dfmsettingdialog.cpp" line="392"/>
        <source>Open after auto mount</source>
        <translation>Open after auto mount</translation>
    </message>
    <message>
        <location filename="../interfaces/dfilemenumanager.cpp" line="543"/>
        <location filename="../interfaces/dfilemenumanager.cpp" line="579"/>
        <source>Mount</source>
        <translation>Mount</translation>
    </message>
    <message>
        <location filename="../controllers/dfmsidebardeviceitemhandler.cpp" line="47"/>
        <location filename="../interfaces/dfilemenumanager.cpp" line="544"/>
        <source>Unmount</source>
        <translation>Unmount</translation>
    </message>
    <message>
        <location filename="../dialogs/burnoptdialog.cpp" line="143"/>
        <location filename="../views/dfmopticalmediawidget.cpp" line="125"/>
        <source>Burn</source>
        <translation>Burn</translation>
    </message>
    <message>
        <location filename="../dialogs/burnoptdialog.cpp" line="150"/>
        <source>Disc name:</source>
        <translation>Disc name:</translation>
    </message>
    <message>
        <location filename="../dialogs/burnoptdialog.cpp" line="166"/>
        <location filename="../dialogs/burnoptdialog.cpp" line="168"/>
        <source>Maximum</source>
        <translation>Maximum</translation>
    </message>
    <message>
        <location filename="../dialogs/burnoptdialog.cpp" line="179"/>
        <source>Allow files to be added later</source>
        <translation>Allow files to be added later</translation>
    </message>
    <message>
        <location filename="../dialogs/burnoptdialog.cpp" line="188"/>
        <source>Verify data</source>
        <translation>Verify data</translation>
    </message>
    <message>
        <location filename="../dialogs/burnoptdialog.cpp" line="162"/>
        <source>Write speed:</source>
        <translation>Write speed:</translation>
    </message>
    <message>
        <location filename="../dialogs/burnoptdialog.cpp" line="191"/>
        <location filename="../interfaces/dfilemenumanager.cpp" line="545"/>
        <source>Eject</source>
        <translation>Eject</translation>
    </message>
    <message>
        <location filename="../interfaces/dfilemenumanager.cpp" line="546"/>
        <source>Safely Remove</source>
        <translation>Safely Remove</translation>
    </message>
    <message>
        <location filename="../interfaces/dfilemenumanager.cpp" line="548"/>
        <location filename="../views/dfmfilebasicinfowidget.cpp" line="214"/>
        <source>Name</source>
        <translation>Name</translation>
    </message>
    <message>
        <location filename="../interfaces/dfilemenumanager.cpp" line="554"/>
        <source>Settings</source>
        <translation>Settings</translation>
    </message>
    <message>
        <location filename="../interfaces/dfilemenumanager.cpp" line="555"/>
        <source>Exit</source>
        <translation>Exit</translation>
    </message>
    <message>
        <location filename="../interfaces/dfilemenumanager.cpp" line="556"/>
        <source>Icon</source>
        <translation>Icon</translation>
    </message>
    <message>
        <location filename="../interfaces/dfilemenumanager.cpp" line="557"/>
        <source>List</source>
        <translation>List</translation>
    </message>
    <message>
        <location filename="../interfaces/dfilemenumanager.cpp" line="558"/>
        <source>Extend</source>
        <translation>Extend</translation>
    </message>
    <message>
        <location filename="../interfaces/dfilemenumanager.cpp" line="559"/>
        <source>Set as wallpaper</source>
        <translation>Set as wallpaper</translation>
    </message>
    <message>
        <location filename="../deviceinfo/udiskdeviceinfo.cpp" line="295"/>
        <location filename="../dialogs/propertydialog.cpp" line="1141"/>
        <location filename="../dialogs/propertydialog.cpp" line="1142"/>
        <location filename="../dialogs/propertydialog.cpp" line="1143"/>
        <source>Local disk</source>
        <translation>Local disk</translation>
    </message>
    <message>
        <location filename="../deviceinfo/udiskdeviceinfo.cpp" line="297"/>
        <location filename="../dialogs/propertydialog.cpp" line="1144"/>
        <source>Removable disk</source>
        <translation>Removable disk</translation>
    </message>
    <message>
        <location filename="../deviceinfo/udiskdeviceinfo.cpp" line="299"/>
        <location filename="../dialogs/propertydialog.cpp" line="1146"/>
        <location filename="../dialogs/propertydialog.cpp" line="1147"/>
        <source>Network shared directory</source>
        <translation>Network shared directory</translation>
    </message>
    <message>
        <location filename="../deviceinfo/udiskdeviceinfo.cpp" line="301"/>
        <location filename="../dialogs/propertydialog.cpp" line="1148"/>
        <source>Android mobile device</source>
        <translation>Android mobile device</translation>
    </message>
    <message>
        <location filename="../deviceinfo/udiskdeviceinfo.cpp" line="303"/>
        <location filename="../dialogs/propertydialog.cpp" line="1149"/>
        <source>Apple mobile device</source>
        <translation>Apple mobile device</translation>
    </message>
    <message>
        <location filename="../deviceinfo/udiskdeviceinfo.cpp" line="305"/>
        <location filename="../dialogs/propertydialog.cpp" line="1150"/>
        <source>Camera</source>
        <translation>Camera</translation>
    </message>
    <message>
        <location filename="../deviceinfo/udiskdeviceinfo.cpp" line="307"/>
        <location filename="../dialogs/propertydialog.cpp" line="1145"/>
        <source>DVD</source>
        <translation>DVD</translation>
    </message>
    <message>
        <location filename="../deviceinfo/udiskdeviceinfo.cpp" line="309"/>
        <location filename="../dialogs/propertydialog.cpp" line="1168"/>
        <source>Unknown device</source>
        <translation>Unknown device</translation>
    </message>
    <message>
        <location filename="../deviceinfo/udiskdeviceinfo.cpp" line="316"/>
        <location filename="../dialogs/propertydialog.cpp" line="1184"/>
        <location filename="../interfaces/dabstractfileinfo.cpp" line="651"/>
        <source>%1 item</source>
        <translation>%1 item</translation>
    </message>
    <message>
        <location filename="../deviceinfo/udiskdeviceinfo.cpp" line="318"/>
        <location filename="../dialogs/propertydialog.cpp" line="1184"/>
        <location filename="../interfaces/dabstractfileinfo.cpp" line="653"/>
        <source>%1 items</source>
        <translation>%1 items</translation>
    </message>
    <message>
        <location filename="../interfaces/dfileservices.cpp" line="894"/>
        <source>Shortcut</source>
        <translation>Shortcut</translation>
    </message>
    <message>
        <location filename="../interfaces/dfileservices.cpp" line="680"/>
        <source>Create symlink</source>
        <translation>Create symlink</translation>
    </message>
    <message>
        <location filename="../interfaces/dfilemenumanager.cpp" line="563"/>
        <source>Path</source>
        <translation>Path</translation>
    </message>
    <message>
        <location filename="../interfaces/dfilemenumanager.cpp" line="561"/>
        <location filename="../models/trashfileinfo.cpp" line="336"/>
        <location filename="../models/trashfileinfo.cpp" line="344"/>
        <source>Time deleted</source>
        <translation>Time deleted</translation>
    </message>
    <message>
        <location filename="../interfaces/dabstractfileinfo.cpp" line="1251"/>
        <source>Loading...</source>
        <translation>Loading...</translation>
    </message>
    <message>
        <location filename="../interfaces/dfileinfo.cpp" line="791"/>
        <source>File has been moved or deleted</source>
        <translation>File has been moved or deleted</translation>
    </message>
    <message>
        <location filename="../interfaces/dfileinfo.cpp" line="793"/>
        <location filename="../interfaces/dfileinfo.cpp" line="801"/>
        <location filename="../interfaces/dfileinfo.cpp" line="807"/>
        <source>You do not have permission to access this folder</source>
        <translation>You do not have permission to access this folder</translation>
    </message>
    <message>
        <location filename="../interfaces/dfileinfo.cpp" line="811"/>
        <location filename="../models/recentfileinfo.cpp" line="247"/>
        <location filename="../models/trashfileinfo.cpp" line="377"/>
        <location filename="../models/vaultfileinfo.cpp" line="145"/>
        <source>Folder is empty</source>
        <translation>Folder is empty</translation>
    </message>
    <message>
        <location filename="../models/searchfileinfo.cpp" line="134"/>
        <source>Path</source>
        <comment>SearchFileInfo</comment>
        <translation>Path</translation>
    </message>
    <message>
        <location filename="../models/searchfileinfo.cpp" line="323"/>
        <source>Searching...</source>
        <translation>Searching...</translation>
    </message>
    <message>
        <location filename="../models/searchfileinfo.cpp" line="328"/>
        <source>No results</source>
        <translation>No results</translation>
    </message>
    <message>
        <location filename="../models/trashfileinfo.cpp" line="340"/>
        <source>Source Path</source>
        <comment>TrashFileInfo</comment>
        <translation>Source Path</translation>
    </message>
    <message>
        <location filename="../controllers/appcontroller.cpp" line="467"/>
        <source>Document</source>
        <translation>Document</translation>
    </message>
    <message>
        <location filename="../controllers/appcontroller.cpp" line="474"/>
        <source>Spreadsheet</source>
        <translation>Spreadsheet</translation>
    </message>
    <message>
        <location filename="../controllers/appcontroller.cpp" line="481"/>
        <location filename="../interfaces/dfilemenumanager.cpp" line="538"/>
        <source>Presentation</source>
        <translation>Presentation</translation>
    </message>
    <message>
        <location filename="../controllers/appcontroller.cpp" line="488"/>
        <source>Text</source>
        <translation>Text</translation>
    </message>
    <message>
        <location filename="../../dialogs/dtaskdialog.cpp" line="198"/>
        <source>1 task in progress</source>
        <translation>1 task in progress</translation>
    </message>
    <message>
        <location filename="../../dialogs/dtaskdialog.cpp" line="200"/>
        <source>%1 tasks in progress</source>
        <translation>%1 tasks in progress</translation>
    </message>
    <message>
        <location filename="../dialogs/ddesktoprenamedialog.cpp" line="133"/>
        <source>Mode:</source>
        <translation>Mode:</translation>
    </message>
    <message>
        <location filename="../dialogs/ddesktoprenamedialog.cpp" line="135"/>
        <location filename="../views/drenamebar.cpp" line="233"/>
        <source>Replace Text</source>
        <translation>Replace Text</translation>
    </message>
    <message>
        <location filename="../dialogs/ddesktoprenamedialog.cpp" line="135"/>
        <location filename="../views/drenamebar.cpp" line="233"/>
        <source>Add Text</source>
        <translation>Add Text</translation>
    </message>
    <message>
        <location filename="../dialogs/ddesktoprenamedialog.cpp" line="135"/>
        <location filename="../views/drenamebar.cpp" line="233"/>
        <source>Custom Text</source>
        <translation>Custom Text</translation>
    </message>
    <message>
        <location filename="../dialogs/ddesktoprenamedialog.cpp" line="140"/>
        <source>Find:</source>
        <translation>Find:</translation>
    </message>
    <message>
        <location filename="../dialogs/ddesktoprenamedialog.cpp" line="147"/>
        <source>Replace:</source>
        <translation>Replace:</translation>
    </message>
    <message>
        <location filename="../dialogs/ddesktoprenamedialog.cpp" line="149"/>
        <location filename="../views/drenamebar.cpp" line="248"/>
        <source>Optional</source>
        <translation>Optional</translation>
    </message>
    <message>
        <location filename="../dialogs/ddesktoprenamedialog.cpp" line="154"/>
        <source>Add:</source>
        <translation>Add:</translation>
    </message>
    <message>
        <location filename="../dialogs/ddesktoprenamedialog.cpp" line="161"/>
        <source>Location:</source>
        <translation>Location:</translation>
    </message>
    <message>
        <location filename="../dialogs/ddesktoprenamedialog.cpp" line="168"/>
        <source>File name:</source>
        <translation>File name:</translation>
    </message>
    <message>
        <location filename="../dialogs/ddesktoprenamedialog.cpp" line="174"/>
        <source>+SN:</source>
        <translation>+SN:</translation>
    </message>
    <message>
        <location filename="../dialogs/ddesktoprenamedialog.cpp" line="143"/>
        <location filename="../dialogs/ddesktoprenamedialog.cpp" line="156"/>
        <location filename="../dialogs/ddesktoprenamedialog.cpp" line="170"/>
        <location filename="../views/drenamebar.cpp" line="241"/>
        <location filename="../views/drenamebar.cpp" line="255"/>
        <location filename="../views/drenamebar.cpp" line="269"/>
        <location filename="../views/drenamebar.cpp" line="276"/>
        <source>Required</source>
        <translation>Required</translation>
    </message>
    <message>
        <location filename="../dialogs/ddesktoprenamedialog.cpp" line="163"/>
        <location filename="../views/drenamebar.cpp" line="262"/>
        <source>Before file name</source>
        <translation>Before file name</translation>
    </message>
    <message>
        <location filename="../dialogs/ddesktoprenamedialog.cpp" line="163"/>
        <location filename="../views/drenamebar.cpp" line="262"/>
        <source>After file name</source>
        <translation>After file name</translation>
    </message>
    <message>
        <location filename="../views/drenamebar.cpp" line="239"/>
        <source>Find</source>
        <translation>Find</translation>
    </message>
    <message>
        <location filename="../views/drenamebar.cpp" line="247"/>
        <source>Replace</source>
        <translation>Replace</translation>
    </message>
    <message>
        <location filename="../views/drenamebar.cpp" line="254"/>
        <source>Add</source>
        <translation>Add</translation>
    </message>
    <message>
        <location filename="../dialogs/propertydialog.cpp" line="1045"/>
        <location filename="../views/dfmfilebasicinfowidget.cpp" line="309"/>
        <location filename="../views/drenamebar.cpp" line="261"/>
        <source>Location</source>
        <translation>Location</translation>
    </message>
    <message>
        <location filename="../views/drenamebar.cpp" line="268"/>
        <source>File name</source>
        <translation>File name</translation>
    </message>
    <message>
        <location filename="../views/dfmfilebasicinfowidget.cpp" line="290"/>
        <source>Dimension</source>
        <translation>Dimension</translation>
    </message>
    <message>
        <location filename="../views/dfmfilebasicinfowidget.cpp" line="278"/>
        <source>Duration</source>
        <translation>Duration</translation>
    </message>
    <message>
        <location filename="../views/drenamebar.cpp" line="275"/>
        <source>+SN</source>
        <translation>+SN</translation>
    </message>
    <message>
        <location filename="../views/drenamebar.cpp" line="282"/>
        <source>Tips: Sort by selected file order</source>
        <translation>Tips: Sort by selected file order</translation>
    </message>
    <message>
        <location filename="../dialogs/burnoptdialog.cpp" line="142"/>
        <location filename="../dialogs/ddesktoprenamedialog.cpp" line="322"/>
        <location filename="../views/drenamebar.cpp" line="285"/>
        <source>Cancel</source>
        <translation>Cancel</translation>
    </message>
    <message>
        <location filename="../dialogs/dialogmanager.cpp" line="1348"/>
        <source>Rename %1 Files</source>
        <translation>Rename %1 Files</translation>
    </message>
    <message>
        <location filename="../dialogs/dmultifilepropertydialog.cpp" line="150"/>
        <source>Multiple Files</source>
        <translation>Multiple Files</translation>
    </message>
    <message>
        <location filename="../dialogs/dmultifilepropertydialog.cpp" line="159"/>
        <source>Basic info</source>
        <translation>Basic info</translation>
    </message>
    <message>
        <location filename="../dialogs/dmultifilepropertydialog.cpp" line="167"/>
        <source>Total size</source>
        <translation>Total size</translation>
    </message>
    <message>
        <location filename="../dialogs/dmultifilepropertydialog.cpp" line="168"/>
        <source>Number of files</source>
        <translation>Number of files</translation>
    </message>
    <message>
        <location filename="../dialogs/dmultifilepropertydialog.cpp" line="168"/>
        <source>%1 file(s), %2 folder(s)</source>
        <translation>%1 file(s), %2 folder(s)</translation>
    </message>
    <message>
        <location filename="../dialogs/dmultifilepropertydialog.cpp" line="173"/>
        <location filename="../dialogs/propertydialog.cpp" line="1017"/>
        <location filename="../views/dfmfilebasicinfowidget.cpp" line="323"/>
        <source>Time accessed</source>
        <translation>Time accessed</translation>
    </message>
    <message>
        <location filename="../tag/tagutil.cpp" line="60"/>
        <source>Orange</source>
        <translation>Orange</translation>
    </message>
    <message>
        <location filename="../tag/tagutil.cpp" line="61"/>
        <source>Red</source>
        <translation>Red</translation>
    </message>
    <message>
        <location filename="../tag/tagutil.cpp" line="62"/>
        <source>Purple</source>
        <translation>Purple</translation>
    </message>
    <message>
        <location filename="../tag/tagutil.cpp" line="63"/>
        <source>Navy-blue</source>
        <translation>Navy-blue</translation>
    </message>
    <message>
        <location filename="../tag/tagutil.cpp" line="64"/>
        <source>Azure</source>
        <translation>Azure</translation>
    </message>
    <message>
        <location filename="../tag/tagutil.cpp" line="65"/>
        <source>Green</source>
        <translation>Green</translation>
    </message>
    <message>
        <location filename="../tag/tagutil.cpp" line="66"/>
        <source>Yellow</source>
        <translation>Yellow</translation>
    </message>
    <message>
        <location filename="../tag/tagutil.cpp" line="67"/>
        <source>Gray</source>
        <translation>Gray</translation>
    </message>
    <message>
        <location filename="../views/dtagedit.cpp" line="91"/>
        <source>Input tag info, such as work, family. A comma is used between two tags.</source>
        <translation>Input tag info, such as work, family. A comma is used between two tags.</translation>
    </message>
    <message>
        <location filename="../controllers/dfmbookmarkcrumbcontroller.cpp" line="44"/>
        <source>Bookmarks</source>
        <translation>Bookmarks</translation>
    </message>
    <message>
        <location filename="../interfaces/dfilemenumanager.cpp" line="570"/>
        <source>Erase</source>
        <translation>Erase</translation>
    </message>
    <message>
        <location filename="../interfaces/dfmcrumbbar.cpp" line="575"/>
        <source>Copy path</source>
        <translation>Copy path</translation>
    </message>
    <message>
        <location filename="../interfaces/dfmcrumbbar.cpp" line="589"/>
        <source>Edit address</source>
        <translation>Edit address</translation>
    </message>
    <message>
        <location filename="../views/dfmopticalmediawidget.cpp" line="154"/>
        <source>Free Space %1</source>
        <translation>Free Space %1</translation>
    </message>
    <message>
        <location filename="../../dialogs/dtaskdialog.cpp" line="251"/>
        <source>Files are being processed</source>
        <translation>Files are being processed</translation>
    </message>
    <message>
        <location filename="../shutil/fileutils.cpp" line="444"/>
        <source>Unknown</source>
        <translation type="unfinished">Unknown</translation>
    </message>
    <message>
        <location filename="../shutil/fileutils.cpp" line="446"/>
        <location filename="../shutil/fileutils.cpp" line="448"/>
        <source>0M</source>
        <translation type="unfinished"></translation>
    </message>
    <message>
        <location filename="../shutil/fileutils.cpp" line="450"/>
        <source>%1/%2</source>
        <translation>%1/%2</translation>
    </message>
</context>
<context>
    <name>ShareInfoFrame</name>
    <message>
        <location filename="../dialogs/shareinfoframe.cpp" line="58"/>
        <source>Share this folder</source>
        <translation>Share this folder</translation>
    </message>
    <message>
        <location filename="../dialogs/shareinfoframe.cpp" line="67"/>
        <source>Share name:</source>
        <translation>Share name:</translation>
    </message>
    <message>
        <location filename="../dialogs/shareinfoframe.cpp" line="74"/>
        <source>Permission:</source>
        <translation>Permission:</translation>
    </message>
    <message>
        <location filename="../dialogs/shareinfoframe.cpp" line="79"/>
        <source>Read and write</source>
        <translation>Read and write</translation>
    </message>
    <message>
        <location filename="../dialogs/shareinfoframe.cpp" line="79"/>
        <source>Read only</source>
        <translation>Read only</translation>
    </message>
    <message>
        <location filename="../dialogs/shareinfoframe.cpp" line="82"/>
        <source>Anonymous:</source>
        <translation>Anonymous:</translation>
    </message>
    <message>
        <location filename="../dialogs/shareinfoframe.cpp" line="87"/>
        <source>Not allow</source>
        <translation>Not allow</translation>
    </message>
    <message>
        <location filename="../dialogs/shareinfoframe.cpp" line="87"/>
        <source>Allow</source>
        <translation>Allow</translation>
    </message>
</context>
<context>
    <name>Shortcut</name>
    <message>
        <location filename="../shutil/shortcut.cpp" line="34"/>
        <source>Item</source>
        <translation>Item</translation>
    </message>
    <message>
        <location filename="../shutil/shortcut.cpp" line="35"/>
        <source>Select to the first item</source>
        <translation>Select to the first item</translation>
    </message>
    <message>
        <location filename="../shutil/shortcut.cpp" line="35"/>
        <source>Shift + Home </source>
        <translation>Shift + Home </translation>
    </message>
    <message>
        <location filename="../shutil/shortcut.cpp" line="36"/>
        <source>Select to the last item</source>
        <translation>Select to the last item</translation>
    </message>
    <message>
        <location filename="../shutil/shortcut.cpp" line="36"/>
        <source>Shift + End </source>
        <translation>Shift + End </translation>
    </message>
    <message>
        <location filename="../shutil/shortcut.cpp" line="37"/>
        <source>Select leftwards</source>
        <translation>Select leftwards</translation>
    </message>
    <message>
        <location filename="../shutil/shortcut.cpp" line="37"/>
        <source>Shift + Left </source>
        <translation>Shift + Left </translation>
    </message>
    <message>
        <location filename="../shutil/shortcut.cpp" line="38"/>
        <source>Select rightwards</source>
        <translation>Select rightwards</translation>
    </message>
    <message>
        <location filename="../shutil/shortcut.cpp" line="38"/>
        <source>Shift + Right </source>
        <translation>Shift + Right </translation>
    </message>
    <message>
        <location filename="../shutil/shortcut.cpp" line="39"/>
        <source>Select to upper row</source>
        <translation>Select to upper row</translation>
    </message>
    <message>
        <location filename="../shutil/shortcut.cpp" line="39"/>
        <source>Shift + Up </source>
        <translation>Shift + Up </translation>
    </message>
    <message>
        <location filename="../shutil/shortcut.cpp" line="40"/>
        <source>Select to lower row</source>
        <translation>Select to lower row</translation>
    </message>
    <message>
        <location filename="../shutil/shortcut.cpp" line="40"/>
        <source>Shift + Down </source>
        <translation>Shift + Down </translation>
    </message>
    <message>
        <location filename="../shutil/shortcut.cpp" line="41"/>
        <source>Open</source>
        <translation>Open</translation>
    </message>
    <message>
        <location filename="../shutil/shortcut.cpp" line="41"/>
        <source>Ctrl + Down </source>
        <translation>Ctrl + Down </translation>
    </message>
    <message>
        <location filename="../shutil/shortcut.cpp" line="42"/>
        <source>To parent directory</source>
        <translation>To parent directory</translation>
    </message>
    <message>
        <location filename="../shutil/shortcut.cpp" line="42"/>
        <source>Ctrl + Up </source>
        <translation>Ctrl + Up </translation>
    </message>
    <message>
        <location filename="../shutil/shortcut.cpp" line="43"/>
        <source>Permanently delete</source>
        <translation>Permanently delete</translation>
    </message>
    <message>
        <location filename="../shutil/shortcut.cpp" line="43"/>
        <source>Shift + Delete </source>
        <translation>Shift + Delete </translation>
    </message>
    <message>
        <location filename="../shutil/shortcut.cpp" line="44"/>
        <source>Delete file</source>
        <translation>Delete file</translation>
    </message>
    <message>
        <location filename="../shutil/shortcut.cpp" line="44"/>
        <source>Delete</source>
        <translation>Delete</translation>
    </message>
    <message>
        <location filename="../shutil/shortcut.cpp" line="45"/>
        <source>Select all</source>
        <translation>Select all</translation>
    </message>
    <message>
        <location filename="../shutil/shortcut.cpp" line="45"/>
        <source>Ctrl + A </source>
        <translation>Ctrl + A </translation>
    </message>
    <message>
        <location filename="../shutil/shortcut.cpp" line="46"/>
        <source>Ctrl + C </source>
        <translation>Ctrl + C </translation>
    </message>
    <message>
        <location filename="../shutil/shortcut.cpp" line="47"/>
        <source>Ctrl + X </source>
        <translation>Ctrl + X </translation>
    </message>
    <message>
        <location filename="../shutil/shortcut.cpp" line="48"/>
        <source>Ctrl + V </source>
        <translation>Ctrl + V </translation>
    </message>
    <message>
        <location filename="../shutil/shortcut.cpp" line="51"/>
        <source>Ctrl + N </source>
        <translation>Ctrl + N </translation>
    </message>
    <message>
        <location filename="../shutil/shortcut.cpp" line="52"/>
        <source>Ctrl + Shift + N </source>
        <translation>Ctrl + Shift + N </translation>
    </message>
    <message>
        <location filename="../shutil/shortcut.cpp" line="53"/>
        <source>Ctrl + F</source>
        <translation>Ctrl + F</translation>
    </message>
    <message>
        <location filename="../shutil/shortcut.cpp" line="54"/>
        <source>Ctrl + T </source>
        <translation>Ctrl + T </translation>
    </message>
    <message>
        <location filename="../shutil/shortcut.cpp" line="56"/>
        <source>Ctrl + I </source>
        <translation>Ctrl + I </translation>
    </message>
    <message>
        <location filename="../shutil/shortcut.cpp" line="60"/>
        <source>Ctrl + H </source>
        <translation>Ctrl + H </translation>
    </message>
    <message>
        <location filename="../shutil/shortcut.cpp" line="61"/>
        <source>Ctrl + L </source>
        <translation>Ctrl + L </translation>
    </message>
    <message>
        <location filename="../shutil/shortcut.cpp" line="66"/>
        <source>Ctrl + W</source>
        <translation>Ctrl + W</translation>
    </message>
    <message>
        <location filename="../shutil/shortcut.cpp" line="46"/>
        <source>Copy</source>
        <translation>Copy</translation>
    </message>
    <message>
        <location filename="../shutil/shortcut.cpp" line="47"/>
        <source>Cut</source>
        <translation>Cut</translation>
    </message>
    <message>
        <location filename="../shutil/shortcut.cpp" line="48"/>
        <source>Paste</source>
        <translation>Paste</translation>
    </message>
    <message>
        <location filename="../shutil/shortcut.cpp" line="49"/>
        <source>Rename</source>
        <translation>Rename</translation>
    </message>
    <message>
        <location filename="../shutil/shortcut.cpp" line="49"/>
        <source>F2 </source>
        <translation>F2 </translation>
    </message>
    <message>
        <location filename="../shutil/shortcut.cpp" line="50"/>
        <source>New/Search</source>
        <translation>New/Search</translation>
    </message>
    <message>
        <location filename="../shutil/shortcut.cpp" line="51"/>
        <source>New window</source>
        <translation>New window</translation>
    </message>
    <message>
        <location filename="../shutil/shortcut.cpp" line="52"/>
        <source>New folder</source>
        <translation>New folder</translation>
    </message>
    <message>
        <location filename="../models/searchfileinfo.cpp" line="339"/>
        <location filename="../shutil/shortcut.cpp" line="53"/>
        <source>Search</source>
        <translation>Search</translation>
    </message>
    <message>
        <location filename="../shutil/shortcut.cpp" line="54"/>
        <source>New tab</source>
        <translation>New tab</translation>
    </message>
    <message>
        <location filename="../shutil/shortcut.cpp" line="55"/>
        <source>View</source>
        <translation>View</translation>
    </message>
    <message>
        <location filename="../shutil/shortcut.cpp" line="56"/>
        <source>Item information</source>
        <translation>Item information</translation>
    </message>
    <message>
        <location filename="../shutil/shortcut.cpp" line="57"/>
        <source>Help</source>
        <translation>Help</translation>
    </message>
    <message>
        <location filename="../shutil/shortcut.cpp" line="57"/>
        <source>F1 </source>
        <translation>F1 </translation>
    </message>
    <message>
        <location filename="../shutil/shortcut.cpp" line="58"/>
        <source>Keyboard shortcuts</source>
        <translation>Keyboard shortcuts</translation>
    </message>
    <message>
        <location filename="../shutil/shortcut.cpp" line="58"/>
        <source>Ctrl + Shift + / </source>
        <translation>Ctrl + Shift + / </translation>
    </message>
    <message>
        <location filename="../shutil/shortcut.cpp" line="59"/>
        <source>Switch display status</source>
        <translation>Switch display status</translation>
    </message>
    <message>
        <location filename="../shutil/shortcut.cpp" line="60"/>
        <source>Hide item</source>
        <translation>Hide item</translation>
    </message>
    <message>
        <location filename="../shutil/shortcut.cpp" line="61"/>
        <source>Input in address bar</source>
        <translation>Input in address bar</translation>
    </message>
    <message>
        <location filename="../shutil/shortcut.cpp" line="62"/>
        <source>Switch to icon view</source>
        <translation>Switch to icon view</translation>
    </message>
    <message>
        <location filename="../shutil/shortcut.cpp" line="62"/>
        <source>Ctrl + 1 </source>
        <translation>Ctrl + 1 </translation>
    </message>
    <message>
        <location filename="../shutil/shortcut.cpp" line="63"/>
        <source>Switch to list view</source>
        <translation>Switch to list view</translation>
    </message>
    <message>
        <location filename="../shutil/shortcut.cpp" line="63"/>
        <source>Ctrl + 2 </source>
        <translation>Ctrl + 2 </translation>
    </message>
    <message>
        <location filename="../shutil/shortcut.cpp" line="64"/>
        <source>Others</source>
        <translation>Others</translation>
    </message>
    <message>
        <location filename="../shutil/shortcut.cpp" line="65"/>
        <source>Close</source>
        <translation>Close</translation>
    </message>
    <message>
        <location filename="../shutil/shortcut.cpp" line="65"/>
        <source>Alt + F4 </source>
        <translation>Alt + F4 </translation>
    </message>
    <message>
        <location filename="../shutil/shortcut.cpp" line="66"/>
        <source>Close current tab</source>
        <translation>Close current tab</translation>
    </message>
    <message>
        <location filename="../shutil/shortcut.cpp" line="67"/>
        <source>Back</source>
        <translation>Back</translation>
    </message>
    <message>
        <location filename="../shutil/shortcut.cpp" line="67"/>
        <source>Alt + Left </source>
        <translation>Alt + Left </translation>
    </message>
    <message>
        <location filename="../shutil/shortcut.cpp" line="68"/>
        <source>Alt + Right </source>
        <translation>Alt + Right </translation>
    </message>
    <message>
        <location filename="../shutil/shortcut.cpp" line="69"/>
        <source>Switch to next tab</source>
        <translation>Switch to next tab</translation>
    </message>
    <message>
        <location filename="../shutil/shortcut.cpp" line="69"/>
        <source>Ctrl + Tab </source>
        <translation>Ctrl + Tab </translation>
    </message>
    <message>
        <location filename="../shutil/shortcut.cpp" line="70"/>
        <source>Ctrl + Shift + Tab </source>
        <translation>Ctrl + Shift + Tab </translation>
    </message>
    <message>
        <location filename="../shutil/shortcut.cpp" line="70"/>
        <source>Switch to previous tab</source>
        <translation>Switch to previous tab</translation>
    </message>
    <message>
        <location filename="../shutil/shortcut.cpp" line="71"/>
        <source>Next file</source>
        <translation>Next file</translation>
    </message>
    <message>
        <location filename="../shutil/shortcut.cpp" line="71"/>
        <source>Tab </source>
        <translation>Tab </translation>
    </message>
    <message>
        <location filename="../shutil/shortcut.cpp" line="72"/>
        <source>Previous file</source>
        <translation>Previous file</translation>
    </message>
    <message>
        <location filename="../shutil/shortcut.cpp" line="72"/>
        <source>Shift + Tab </source>
        <translation>Shift + Tab </translation>
    </message>
    <message>
        <location filename="../shutil/shortcut.cpp" line="73"/>
        <source>Switch tab by specified number between 1 to 8</source>
        <translation>Switch tab by specified number between 1 to 8</translation>
    </message>
    <message>
        <location filename="../shutil/shortcut.cpp" line="73"/>
        <source>Alt + [1-8] </source>
        <translation>Alt + [1-8] </translation>
    </message>
    <message>
        <location filename="../shutil/shortcut.cpp" line="68"/>
        <source>Forward</source>
        <translation>Forward</translation>
    </message>
</context>
<context>
    <name>TrashPropertyDialog</name>
    <message>
        <location filename="../dialogs/trashpropertydialog.cpp" line="53"/>
        <source>Trash</source>
        <translation>Trash</translation>
    </message>
    <message>
        <location filename="../dialogs/trashpropertydialog.cpp" line="69"/>
        <source>item</source>
        <translation>item</translation>
    </message>
    <message>
        <location filename="../dialogs/trashpropertydialog.cpp" line="71"/>
        <source>items</source>
        <translation>items</translation>
    </message>
    <message>
        <location filename="../dialogs/trashpropertydialog.cpp" line="74"/>
        <source>Contains %1 %2</source>
        <translation>Contains %1 %2</translation>
    </message>
</context>
<context>
    <name>UDiskListener</name>
    <message>
        <location filename="../deviceinfo/udisklistener.cpp" line="209"/>
        <source>Failed to rename the label</source>
        <translation>Failed to rename the label</translation>
    </message>
</context>
<context>
    <name>UserShareManager</name>
    <message>
        <location filename="../../usershare/usersharemanager.cpp" line="403"/>
        <source>Kindly Reminder</source>
        <translation>Kindly Reminder</translation>
    </message>
    <message>
        <location filename="../../usershare/usersharemanager.cpp" line="403"/>
        <source>Please firstly install samba to continue</source>
        <translation>Please firstly install samba to continue</translation>
    </message>
    <message>
        <location filename="../../usershare/usersharemanager.cpp" line="450"/>
        <source>To protect the files, you cannot share this folder.</source>
        <translation type="unfinished"></translation>
    </message>
    <message>
        <location filename="../../usershare/usersharemanager.cpp" line="451"/>
        <source>OK</source>
        <translation type="unfinished">OK</translation>
    </message>
</context>
<context>
    <name>UserSharePasswordSettingDialog</name>
    <message>
        <location filename="../dialogs/usersharepasswordsettingdialog.cpp" line="37"/>
        <source>Enter a password to protect shared folders</source>
        <translation>Enter a password to protect shared folders</translation>
    </message>
    <message>
        <location filename="../dialogs/usersharepasswordsettingdialog.cpp" line="45"/>
        <source>Cancel</source>
        <translation>Cancel</translation>
    </message>
    <message>
        <location filename="../dialogs/usersharepasswordsettingdialog.cpp" line="45"/>
        <source>Confirm</source>
        <translation>Confirm</translation>
    </message>
</context>
<context>
    <name>VaultAskCreateKeyPage</name>
    <message>
        <source>Do you want to generate a key in case that you forgot the password?</source>
        <translation type="vanished">Do you want to generate a key in case that you forgot the password?</translation>
    </message>
    <message>
        <source>Generate key</source>
        <translation type="vanished">Generate key</translation>
    </message>
    <message>
        <source>Skip</source>
        <translation type="vanished">Skip</translation>
    </message>
</context>
<context>
    <name>VaultGeneratedKeyPage</name>
    <message>
        <source>Find your recovery key below</source>
        <translation type="vanished">Find your recovery key below</translation>
    </message>
    <message>
        <source>Take good care of the recovery key by printing, writing down or saving it to a USB flash drive</source>
        <translation type="vanished">Take good care of the recovery key by printing, writing down or saving it to a USB flash drive</translation>
    </message>
    <message>
        <source>Your recovery key is as important as your password. Do not save the key file on this computer</source>
        <translation type="vanished">Your recovery key is as important as your password. Do not save the key file on this computer</translation>
    </message>
    <message>
        <source>Save your vault recovery key</source>
        <translation type="vanished">Save your vault recovery key</translation>
    </message>
    <message>
        <source>File Vault Recovery Key</source>
        <translation type="vanished">File Vault Recovery Key</translation>
    </message>
    <message>
        <source>File Vault Recovery Key (*.txt)</source>
        <translation type="vanished">File Vault Recovery Key (*.txt)</translation>
    </message>
    <message>
        <source>To verify that this is the correct recovery key, compare the following key ID with the key ID displayed on your PC.</source>
        <translation type="vanished">To verify that this is the correct recovery key, compare the following key ID with the key ID displayed on your PC.</translation>
    </message>
    <message>
        <source>Key ID: %1</source>
        <translation type="vanished">Key ID: %1</translation>
    </message>
    <message>
        <source>If they are identical, then use the following key to retrieve your vault password.</source>
        <translation type="vanished">If they are identical, then use the following key to retrieve your vault password.</translation>
    </message>
    <message>
        <source>Recovery Key: %1</source>
        <translation type="vanished">Recovery Key: %1</translation>
    </message>
    <message>
        <source>If they do not match, then this is not the right key, please try another recovery key.</source>
        <translation type="vanished">If they do not match, then this is not the right key, please try another recovery key.</translation>
    </message>
    <message>
        <source>Save</source>
        <translation type="vanished">Save</translation>
    </message>
    <message>
        <source>Done</source>
        <translation type="vanished">Done</translation>
    </message>
</context>
<context>
    <name>VaultHeaderView</name>
    <message>
        <location filename="../views/dfmvaultfileview.cpp" line="35"/>
        <source>File Vault</source>
        <translation>File Vault</translation>
    </message>
    <message>
        <location filename="../views/dfmvaultfileview.cpp" line="61"/>
        <source>Lock vault</source>
        <translation>Lock vault</translation>
    </message>
    <message>
        <location filename="../views/dfmvaultfileview.cpp" line="62"/>
        <source>Generate key</source>
        <translation>Generate key</translation>
    </message>
</context>
<context>
    <name>VaultKeyPage</name>
    <message>
<<<<<<< HEAD
        <location filename="../views/dfmvaultremovepages.cpp" line="233"/>
=======
        <location filename="../views/dfmvaultremovepages.cpp" line="232"/>
>>>>>>> a4b7888d
        <source>Input the 32-digit recovery key</source>
        <translation type="unfinished"></translation>
    </message>
    <message>
<<<<<<< HEAD
        <location filename="../views/dfmvaultremovepages.cpp" line="253"/>
        <location filename="../views/dfmvaultremovepages.cpp" line="262"/>
        <location filename="../views/dfmvaultremovepages.cpp" line="286"/>
=======
        <location filename="../views/dfmvaultremovepages.cpp" line="252"/>
        <location filename="../views/dfmvaultremovepages.cpp" line="261"/>
        <location filename="../views/dfmvaultremovepages.cpp" line="285"/>
>>>>>>> a4b7888d
        <source>-</source>
        <translation type="unfinished"></translation>
    </message>
</context>
<context>
    <name>VaultPasswordPage</name>
    <message>
        <source>Here is your vault password</source>
        <translation type="vanished">Here is your vault password</translation>
    </message>
    <message>
        <source>OK</source>
        <translation type="vanished">OK</translation>
    </message>
    <message>
<<<<<<< HEAD
        <location filename="../views/dfmvaultremovepages.cpp" line="173"/>
=======
        <location filename="../views/dfmvaultremovepages.cpp" line="172"/>
>>>>>>> a4b7888d
        <source>Verify your fingerprint or password</source>
        <translation type="unfinished"></translation>
    </message>
</context>
<context>
    <name>VaultRemoveFileDialog</name>
    <message>
        <location filename="../views/dfmvaultremovepages.cpp" line="31"/>
        <source>Remove File Vault</source>
        <translation type="unfinished"></translation>
    </message>
    <message>
        <location filename="../views/dfmvaultremovepages.cpp" line="32"/>
<<<<<<< HEAD
        <location filename="../views/dfmvaultremovepages.cpp" line="141"/>
=======
        <location filename="../views/dfmvaultremovepages.cpp" line="152"/>
>>>>>>> a4b7888d
        <source>Removing...</source>
        <translation type="unfinished"></translation>
    </message>
    <message>
        <location filename="../views/dfmvaultremovepages.cpp" line="48"/>
        <source>Ok</source>
        <translation type="unfinished"></translation>
    </message>
    <message>
<<<<<<< HEAD
        <location filename="../views/dfmvaultremovepages.cpp" line="148"/>
=======
        <location filename="../views/dfmvaultremovepages.cpp" line="136"/>
>>>>>>> a4b7888d
        <source>Removed successfully</source>
        <translation type="unfinished"></translation>
    </message>
    <message>
<<<<<<< HEAD
        <location filename="../views/dfmvaultremovepages.cpp" line="150"/>
=======
        <location filename="../views/dfmvaultremovepages.cpp" line="138"/>
>>>>>>> a4b7888d
        <source>Failed to remove</source>
        <translation type="unfinished"></translation>
    </message>
</context>
<context>
    <name>VaultSetupSetPasswordPage</name>
    <message>
        <location filename="../views/dfmvaultsetuppages.cpp" line="86"/>
        <source>Next</source>
        <translation>Next</translation>
    </message>
    <message>
        <location filename="../views/dfmvaultsetuppages.cpp" line="96"/>
        <source>Set a password for the vault</source>
        <translation>Set a password for the vault</translation>
    </message>
    <message>
        <location filename="../views/dfmvaultsetuppages.cpp" line="99"/>
        <source>Password</source>
        <translation>Password</translation>
    </message>
    <message>
        <location filename="../views/dfmvaultsetuppages.cpp" line="100"/>
        <source>Repeat password</source>
        <translation>Repeat password</translation>
    </message>
</context>
<context>
    <name>VaultSetupWelcomePage</name>
    <message>
        <location filename="../views/dfmvaultsetuppages.cpp" line="37"/>
        <source>Create a new vault</source>
        <translation>Create a new vault</translation>
    </message>
    <message>
        <location filename="../views/dfmvaultsetuppages.cpp" line="38"/>
        <source>Import a vault</source>
        <translation>Import a vault</translation>
    </message>
    <message>
        <location filename="../views/dfmvaultsetuppages.cpp" line="49"/>
        <source>File Vault</source>
        <translation>File Vault</translation>
    </message>
    <message>
        <location filename="../views/dfmvaultsetuppages.cpp" line="50"/>
        <source>Welcome to File Vault</source>
        <translation>Welcome to File Vault</translation>
    </message>
    <message>
        <location filename="../views/dfmvaultsetuppages.cpp" line="51"/>
        <source>Create secure private space here</source>
        <translation>Create secure private space here</translation>
    </message>
    <message>
        <location filename="../views/dfmvaultsetuppages.cpp" line="52"/>
        <source>Advanced encryption technology, safe and secure</source>
        <translation>Advanced encryption technology, safe and secure</translation>
    </message>
    <message>
        <location filename="../views/dfmvaultsetuppages.cpp" line="53"/>
        <source>Convenient and easy to use</source>
        <translation>Convenient and easy to use</translation>
    </message>
</context>
<context>
    <name>VaultVerifyRecoveryKeyPage</name>
    <message>
        <source>Compare the following text with the key ID in your recovery key file</source>
        <translation type="vanished">Compare the following text with the key ID in your recovery key file</translation>
    </message>
    <message>
        <source>If they are identical, input the recovery key below to retrieve your vault password</source>
        <translation type="vanished">If they are identical, input the recovery key below to retrieve your vault password</translation>
    </message>
    <message>
        <source>Retrieve password</source>
        <translation type="vanished">Retrieve password</translation>
    </message>
</context>
<context>
    <name>VaultVerifyUserPage</name>
    <message>
        <source>Enter the vault password</source>
        <translation type="vanished">Enter the vault password</translation>
    </message>
</context>
</TS><|MERGE_RESOLUTION|>--- conflicted
+++ resolved
@@ -437,28 +437,18 @@
 <context>
     <name>DFMVaultActiveSetUnlockMethodView</name>
     <message>
-<<<<<<< HEAD
-        <location filename="../views/dfmvaultactivesetunlockmethodview.cpp" line="31"/>
-        <source>Unlock Method</source>
-=======
         <source>Type</source>
         <translation type="obsolete">Type</translation>
     </message>
     <message>
         <location filename="../views/dfmvaultactivesetunlockmethodview.cpp" line="31"/>
         <source>Set Vault Password</source>
->>>>>>> a4b7888d
         <translation type="unfinished"></translation>
     </message>
     <message>
         <location filename="../views/dfmvaultactivesetunlockmethodview.cpp" line="35"/>
-<<<<<<< HEAD
-        <source>Type</source>
-        <translation type="unfinished">Type</translation>
-=======
         <source>Method</source>
         <translation type="unfinished"></translation>
->>>>>>> a4b7888d
     </message>
     <message>
         <location filename="../views/dfmvaultactivesetunlockmethodview.cpp" line="38"/>
@@ -605,13 +595,8 @@
     </message>
     <message>
         <location filename="../views/dfmvaultrecoverykeypages.cpp" line="67"/>
-<<<<<<< HEAD
-        <location filename="../views/dfmvaultrecoverykeypages.cpp" line="89"/>
-        <location filename="../views/dfmvaultrecoverykeypages.cpp" line="98"/>
-=======
         <location filename="../views/dfmvaultrecoverykeypages.cpp" line="93"/>
         <location filename="../views/dfmvaultrecoverykeypages.cpp" line="102"/>
->>>>>>> a4b7888d
         <source>-</source>
         <translation type="unfinished"></translation>
     </message>
@@ -619,105 +604,59 @@
 <context>
     <name>DFMVaultRemovePages</name>
     <message>
-<<<<<<< HEAD
+        <location filename="../views/dfmvaultremovepages.cpp" line="349"/>
+        <source>Remove File Vault</source>
+        <translation type="unfinished"></translation>
+    </message>
+    <message>
         <location filename="../views/dfmvaultremovepages.cpp" line="350"/>
-=======
-        <location filename="../views/dfmvaultremovepages.cpp" line="349"/>
->>>>>>> a4b7888d
-        <source>Remove File Vault</source>
-        <translation type="unfinished"></translation>
-    </message>
-    <message>
-<<<<<<< HEAD
-        <location filename="../views/dfmvaultremovepages.cpp" line="351"/>
-=======
-        <location filename="../views/dfmvaultremovepages.cpp" line="350"/>
->>>>>>> a4b7888d
         <source>Once the file vault is removed, the files in it will be permanently deleted. This action cannot be undone, please confirm and continue.</source>
         <translation type="unfinished"></translation>
     </message>
     <message>
-<<<<<<< HEAD
-        <location filename="../views/dfmvaultremovepages.cpp" line="371"/>
-=======
         <location filename="../views/dfmvaultremovepages.cpp" line="370"/>
->>>>>>> a4b7888d
         <source>Cancel</source>
         <translation type="unfinished">Cancel</translation>
     </message>
     <message>
-<<<<<<< HEAD
-        <location filename="../views/dfmvaultremovepages.cpp" line="371"/>
-        <location filename="../views/dfmvaultremovepages.cpp" line="406"/>
-        <location filename="../views/dfmvaultremovepages.cpp" line="428"/>
-=======
         <location filename="../views/dfmvaultremovepages.cpp" line="370"/>
         <location filename="../views/dfmvaultremovepages.cpp" line="416"/>
         <location filename="../views/dfmvaultremovepages.cpp" line="490"/>
->>>>>>> a4b7888d
         <source>Use Key</source>
         <translation type="unfinished"></translation>
     </message>
     <message>
-<<<<<<< HEAD
-        <location filename="../views/dfmvaultremovepages.cpp" line="371"/>
-=======
         <location filename="../views/dfmvaultremovepages.cpp" line="370"/>
->>>>>>> a4b7888d
         <source>Remove</source>
         <translation type="unfinished">Remove</translation>
     </message>
     <message>
-<<<<<<< HEAD
-        <location filename="../views/dfmvaultremovepages.cpp" line="375"/>
-=======
         <location filename="../views/dfmvaultremovepages.cpp" line="374"/>
->>>>>>> a4b7888d
         <source>color: rgb(255, 85, 0);</source>
         <translation type="unfinished"></translation>
     </message>
     <message>
-<<<<<<< HEAD
-        <location filename="../views/dfmvaultremovepages.cpp" line="425"/>
-=======
         <location filename="../views/dfmvaultremovepages.cpp" line="413"/>
->>>>>>> a4b7888d
         <source>Use Password</source>
         <translation type="unfinished"></translation>
     </message>
     <message>
-<<<<<<< HEAD
-        <location filename="../views/dfmvaultremovepages.cpp" line="443"/>
-=======
         <location filename="../views/dfmvaultremovepages.cpp" line="431"/>
->>>>>>> a4b7888d
         <source>background-color:rgb(245, 218, 217)</source>
         <translation type="unfinished"></translation>
     </message>
     <message>
-<<<<<<< HEAD
-        <location filename="../views/dfmvaultremovepages.cpp" line="451"/>
-=======
         <location filename="../views/dfmvaultremovepages.cpp" line="439"/>
->>>>>>> a4b7888d
         <source>Wrong password</source>
         <translation type="unfinished"></translation>
     </message>
     <message>
-<<<<<<< HEAD
-        <location filename="../views/dfmvaultremovepages.cpp" line="459"/>
-=======
         <location filename="../views/dfmvaultremovepages.cpp" line="447"/>
->>>>>>> a4b7888d
         <source>-</source>
         <translation type="unfinished"></translation>
     </message>
     <message>
-<<<<<<< HEAD
-        <location filename="../views/dfmvaultremovepages.cpp" line="469"/>
-=======
         <location filename="../views/dfmvaultremovepages.cpp" line="457"/>
->>>>>>> a4b7888d
         <source>Wrong recovery key</source>
         <translation type="unfinished"></translation>
     </message>
@@ -758,20 +697,12 @@
         <translation type="unfinished">Password</translation>
     </message>
     <message>
-<<<<<<< HEAD
-        <location filename="../views/dfmvaultunlockpages.cpp" line="92"/>
-=======
         <location filename="../views/dfmvaultunlockpages.cpp" line="83"/>
->>>>>>> a4b7888d
         <source>background-color:rgb(245, 218, 217)</source>
         <translation type="unfinished"></translation>
     </message>
     <message>
-<<<<<<< HEAD
-        <location filename="../views/dfmvaultunlockpages.cpp" line="99"/>
-=======
         <location filename="../views/dfmvaultunlockpages.cpp" line="90"/>
->>>>>>> a4b7888d
         <source>Wrong password</source>
         <translation type="unfinished"></translation>
     </message>
@@ -4093,24 +4024,14 @@
 <context>
     <name>VaultKeyPage</name>
     <message>
-<<<<<<< HEAD
-        <location filename="../views/dfmvaultremovepages.cpp" line="233"/>
-=======
         <location filename="../views/dfmvaultremovepages.cpp" line="232"/>
->>>>>>> a4b7888d
         <source>Input the 32-digit recovery key</source>
         <translation type="unfinished"></translation>
     </message>
     <message>
-<<<<<<< HEAD
-        <location filename="../views/dfmvaultremovepages.cpp" line="253"/>
-        <location filename="../views/dfmvaultremovepages.cpp" line="262"/>
-        <location filename="../views/dfmvaultremovepages.cpp" line="286"/>
-=======
         <location filename="../views/dfmvaultremovepages.cpp" line="252"/>
         <location filename="../views/dfmvaultremovepages.cpp" line="261"/>
         <location filename="../views/dfmvaultremovepages.cpp" line="285"/>
->>>>>>> a4b7888d
         <source>-</source>
         <translation type="unfinished"></translation>
     </message>
@@ -4126,11 +4047,7 @@
         <translation type="vanished">OK</translation>
     </message>
     <message>
-<<<<<<< HEAD
-        <location filename="../views/dfmvaultremovepages.cpp" line="173"/>
-=======
         <location filename="../views/dfmvaultremovepages.cpp" line="172"/>
->>>>>>> a4b7888d
         <source>Verify your fingerprint or password</source>
         <translation type="unfinished"></translation>
     </message>
@@ -4144,11 +4061,7 @@
     </message>
     <message>
         <location filename="../views/dfmvaultremovepages.cpp" line="32"/>
-<<<<<<< HEAD
-        <location filename="../views/dfmvaultremovepages.cpp" line="141"/>
-=======
         <location filename="../views/dfmvaultremovepages.cpp" line="152"/>
->>>>>>> a4b7888d
         <source>Removing...</source>
         <translation type="unfinished"></translation>
     </message>
@@ -4158,20 +4071,12 @@
         <translation type="unfinished"></translation>
     </message>
     <message>
-<<<<<<< HEAD
-        <location filename="../views/dfmvaultremovepages.cpp" line="148"/>
-=======
         <location filename="../views/dfmvaultremovepages.cpp" line="136"/>
->>>>>>> a4b7888d
         <source>Removed successfully</source>
         <translation type="unfinished"></translation>
     </message>
     <message>
-<<<<<<< HEAD
-        <location filename="../views/dfmvaultremovepages.cpp" line="150"/>
-=======
         <location filename="../views/dfmvaultremovepages.cpp" line="138"/>
->>>>>>> a4b7888d
         <source>Failed to remove</source>
         <translation type="unfinished"></translation>
     </message>
