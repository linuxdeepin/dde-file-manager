--- conflicted
+++ resolved
@@ -42,10 +42,7 @@
 #include "controllers/dfmsidebarvaultitemhandler.h" // 保险柜
 #include "app/filesignalmanager.h"
 #include "interfaces/dfilemenu.h"
-<<<<<<< HEAD
 #include "dfmopticalmediawidget.h"
-=======
->>>>>>> 50ef42c7
 
 #include <DApplicationHelper>
 #include <QScrollBar>
@@ -399,14 +396,6 @@
 void DFMSideBar::onContextMenuRequested(const QPoint &pos)
 {
     if (!m_contextMenuEnabled) return;
-<<<<<<< HEAD
-=======
-    //判断是否有之前的menu还在exec
-    if(m_bmenuexec) {
-        qDebug()<< "m_bmenuexec = " << m_bmenuexec << pos;
-        return;
-    }
->>>>>>> 50ef42c7
     QModelIndex modelIndex = m_sidebarView->indexAt(pos);
     if (!modelIndex.isValid()) {
         return;
@@ -426,7 +415,6 @@
         //这时再次创建menu和执行menu->exec，释放menu就崩溃
         //要忽略掉在处理onContextMenuRequested信号时，在收到onContextMenuRequested信号
         if (menu) {
-<<<<<<< HEAD
             // 如果光驱正在执行刻录/擦除操作，禁用光驱的右键菜单
             QString strVolTag = item->url().path().remove("/").remove(".localdisk"); // /sr0.localdisk 去头去尾
             if (strVolTag.startsWith("sr") && DFMOpticalMediaWidget::g_mapCdStatusInfo[strVolTag].bBurningOrErasing) {
@@ -435,35 +423,17 @@
             }
             DFileMenu *fmenu = static_cast<DFileMenu *>(menu);
             DFileService::instance()->setCursorBusyState(false);
-=======
-            qDebug() << "menu->exec  =  " << identifierStr << menu;
-            m_bmenuexec = true;
-            DFileMenu *fmenu = static_cast<DFileMenu *>(menu);
->>>>>>> 50ef42c7
             if (fmenu) {
                 fmenu->exec(this->mapToGlobal(pos));
             }
             else {
                 menu->exec(this->mapToGlobal(pos));
             }
-<<<<<<< HEAD
-=======
-
-            qDebug() << "menu->exec  =  " << identifierStr << menu;
-            connect(menu,&QMenu::destroyed,this,[ = ](){
-                m_timer->setInterval(250);
-                m_timer->start();
-                qDebug() << " destroyed ====================================="<<menu;
-            });
->>>>>>> 50ef42c7
             menu->deleteLater();
         }
         DFileService::instance()->setCursorBusyState(false);
     }
-<<<<<<< HEAD
     DFileService::instance()->setCursorBusyState(false);
-=======
->>>>>>> 50ef42c7
     return;
 }
 
