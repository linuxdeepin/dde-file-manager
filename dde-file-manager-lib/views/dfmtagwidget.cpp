--- conflicted
+++ resolved
@@ -83,13 +83,10 @@
     DUrl durl = url;
     if (url.isTaggedFile()) {
         durl = DUrl::fromLocalFile(url.fragment());
-<<<<<<< HEAD
     } else if (url.isSearchFile()) {
         durl = url.searchedFileUrl();
-=======
     }else if (url.isVaultFile()) {
         durl = VaultController::vaultToLocalUrl(url);
->>>>>>> bd7e479b
     } else/* if (url.isRecentFile()) */{
         durl = DUrl::fromLocalFile(url.path());
     }
