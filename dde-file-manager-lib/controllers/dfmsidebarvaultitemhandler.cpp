--- conflicted
+++ resolved
@@ -208,21 +208,10 @@
 void DFMSideBarVaultItemHandler::showDeleteVaultView(DFileManagerWindow *wnd)
 {
     // Something to do.
-<<<<<<< HEAD
-//    if(DDialog::Accepted == DFMVaultRemovePages::instance()->exec()){
-//        // 切换到home目录下
-//        DFileManagerWindow *wnd = qobject_cast<DFileManagerWindow *>(sidebar->topLevelWidget());
-//        wnd->cd(DUrl(COMPUTER_ROOT));
-//    }
-    DFMVaultRemovePages::instance()->exec();
-    DFileManagerWindow *wnd = qobject_cast<DFileManagerWindow *>(sidebar->topLevelWidget());
-    wnd->cd(DUrl(COMPUTER_ROOT));
-=======
     if(DDialog::Accepted == DFMVaultRemovePages::instance()->exec()){
         // 切换到home目录下
         wnd->cd(DUrl(COMPUTER_ROOT));
     }
->>>>>>> 5474678c
 }
 
 void DFMSideBarVaultItemHandler::showUnLockView(DFileManagerWindow *wnd)
