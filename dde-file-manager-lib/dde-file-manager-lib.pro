--- conflicted
+++ resolved
@@ -238,9 +238,7 @@
     controllers/tagmanagerdaemoncontroller.h \
     controllers/interface/tagmanagerdaemon_interface.h \
     shutil/danythingmonitor.h \
-<<<<<<< HEAD
-    interfaces/dfmsettings.h
-=======
+    interfaces/dfmsettings.h \
     interfaces/dfmsidebar.h \
     interfaces/dfmsidebaritem.h \
     views/dfmsidebaritemseparator.h \
@@ -268,7 +266,6 @@
     controllers/dfmmtpcrumbcontroller.h \
     views/dfmaddressbar.h \
     views/dcompleterlistview.h
->>>>>>> 486294de
 SOURCES += \
     controllers/appcontroller.cpp \
     views/dleftsidebar.cpp \
@@ -422,9 +419,7 @@
     controllers/tagmanagerdaemoncontroller.cpp \
     controllers/interface/tagmanagerdaemon_interface.cpp \
     shutil/danythingmonitor.cpp \
-<<<<<<< HEAD
-    interfaces/dfmsettings.cpp
-=======
+    interfaces/dfmsettings.cpp \
     interfaces/dfmsidebar.cpp \
     interfaces/dfmsidebaritem.cpp \
     views/dfmsidebaritemseparator.cpp \
@@ -452,7 +447,6 @@
     controllers/dfmmtpcrumbcontroller.cpp \
     views/dfmaddressbar.cpp \
     views/dcompleterlistview.cpp
->>>>>>> 486294de
 
 APPSHAREDIR = $$PREFIX/share/$$TARGET
 HELPSHAREDIR = $$PREFIX/share/dman/$$TARGET
