--- conflicted
+++ resolved
@@ -101,14 +101,10 @@
         if (pathList.size() == 0) {
             qWarning() << url << "not existed";
             //fix 临时解决方案，彻底解决需要DDiskManager::resolveDeviceNode往下追踪
-<<<<<<< HEAD
             for (int i = 0;i < 20; ++i)
             {
                 QThread::msleep(50);
-=======
-            for (int i = 0; i < 20; ++i) {
-                QThread::msleep(100);
->>>>>>> 530bef60
+
                 pathList = DDiskManager::resolveDeviceNode("/dev" + url.path().chopped(QString("." SUFFIX_UDISKS).length()), {});
                 if (pathList.size() != 0)
                     break;
