--- conflicted
+++ resolved
@@ -67,17 +67,12 @@
         OpenUrlRole = Qt::UserRole + 6,     //DUrl
         MountOpenUrlRole = Qt::UserRole + 7,//DUrl
         ActionVectorRole = Qt::UserRole + 8,//QVector<MenuAction>
-<<<<<<< HEAD
         DFMRootUrlRole = Qt::UserRole + 9,  //DUrl
         VolumeTagRole = Qt::UserRole + 10,  //卷标 sr0
         IconNameRole = Qt::UserRole + 11,   //图标名称
-        Scheme = Qt::UserRole + 12, //QString
-=======
-        DFMRootUrlRole = Qt::UserRole + 9,   //DUrls
-        SchemeRole = Qt::UserRole + 10, //QString
-        ProgressRole = Qt::UserRole + 11, // Bool(Progress visible)
-        SizeRole = Qt::UserRole + 12, // Bool(Size visible)
->>>>>>> bd7e479b
+        SchemeRole = Qt::UserRole + 12, //QString
+        ProgressRole = Qt::UserRole + 13, // Bool(Progress visible)
+        SizeRole = Qt::UserRole + 14, // Bool(Size visible)
     };
     Q_ENUM(DataRoles)
 
