--- conflicted
+++ resolved
@@ -21,7 +21,6 @@
     $$PWD/vault/ut_vaultlockmanager.cpp \
     $$PWD/interfaces/ut_dfmglobal.cpp \
     $$PWD/dialogs/ut_dialogmanager.cpp \
-<<<<<<< HEAD
     $$PWD/models/ut_avfsfileinfo.cpp \
     $$PWD/models/ut_computermodel.cpp \
     $$PWD/models/ut_dfmrootfileinfo.cpp \
@@ -37,8 +36,6 @@
     $$PWD/models/ut_recentfileinfo.cpp \
     $$PWD/models/ut_searchfileinfo.cpp \
     $$PWD/models/ut_searchhistory.cpp \
-    $$PWD/models/ut_sharefileinfo.cpp
-=======
+    $$PWD/models/ut_sharefileinfo.cpp \
     $$PWD/controllers/ut_appcontroller.cpp \
-    $$PWD/views/ut_computerview.cpp
->>>>>>> 695abafc
+    $$PWD/views/ut_computerview.cpp