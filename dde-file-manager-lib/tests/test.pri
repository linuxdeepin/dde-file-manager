--- conflicted
+++ resolved
@@ -102,9 +102,7 @@
     $$PWD/dbusinterface/ut_dbustype.cpp \
     $$PWD/vfs/ut_dfmvfsmanager.cpp \
     $$PWD/vfs/ut_dfmvfsdevice.cpp \
-<<<<<<< HEAD
-    $$PWD/views/ut_dfmsidebarview.cpp
-=======
+    $$PWD/views/ut_dfmsidebarview.cpp \
     $$PWD/views/ut_dfmvaultactivefinishedview.cpp \
     $$PWD/views/ut_dfmvaultactivesavekeyview.cpp \
     $$PWD/views/ut_dfmvaultactivesetunlockmethodview.cpp \
@@ -127,4 +125,3 @@
     $$PWD/controllers/ut_dfmsidebardefaultitemhandler_test.cpp \
     $$PWD/controllers/ut_dfmsidebardeviceitemhandler_test.cpp \
     $$PWD/controllers/ut_dfmsidebartagitemhandler_test.cpp 
->>>>>>> 58c4e296
