#-------------------------------------------------
#
# Project created by QtCreator 2015-06-24T09:14:17
#
#-------------------------------------------------
#system($$PWD/../vendor/prebuild)
#include($$PWD/../vendor/vendor.pri)

INCLUDEPATH += $$PWD

HEADERS += \

SOURCES += \
    $$PWD/main.cpp \
    # vault
    $$PWD/vault/ut_interfaceactivevault.cpp \
    $$PWD/vault/ut_operatorcenter.cpp \
    $$PWD/vault/ut_vaulthelper.cpp \
    $$PWD/vault/ut_vaultlockmanager.cpp \
    $$PWD/interfaces/ut_dfmglobal.cpp \
    $$PWD/dialogs/ut_dialogmanager.cpp \
<<<<<<< HEAD
    $$PWD/shutil/ut_danythingmonitor.cpp \
    $$PWD/shutil/ut_danythingmonitorfilter.cpp \
    $$PWD/shutil/ut_desktopfile.cpp \
    $$PWD/shutil/ut_dfmfilelistfile.cpp \
    $$PWD/shutil/ut_dfmregularexpression.cpp
=======
    $$PWD/controllers/ut_appcontroller.cpp \
    $$PWD/views/ut_computerview.cpp
>>>>>>> 695abafc
<|MERGE_RESOLUTION|>--- conflicted
+++ resolved
@@ -19,13 +19,10 @@
     $$PWD/vault/ut_vaultlockmanager.cpp \
     $$PWD/interfaces/ut_dfmglobal.cpp \
     $$PWD/dialogs/ut_dialogmanager.cpp \
-<<<<<<< HEAD
     $$PWD/shutil/ut_danythingmonitor.cpp \
     $$PWD/shutil/ut_danythingmonitorfilter.cpp \
     $$PWD/shutil/ut_desktopfile.cpp \
     $$PWD/shutil/ut_dfmfilelistfile.cpp \
-    $$PWD/shutil/ut_dfmregularexpression.cpp
-=======
+    $$PWD/shutil/ut_dfmregularexpression.cpp \
     $$PWD/controllers/ut_appcontroller.cpp \
-    $$PWD/views/ut_computerview.cpp
->>>>>>> 695abafc
+    $$PWD/views/ut_computerview.cpp