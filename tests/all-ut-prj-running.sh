#!/bin/bash

<<<<<<< HEAD
# SPDX-FileCopyrightText: 2022 UnionTech Software Technology Co., Ltd.
=======
# SPDX-FileCopyrightText: 2022 - 2023 UnionTech Software Technology Co., Ltd.
>>>>>>> f18e6352
#
# SPDX-License-Identifier: GPL-3.0-or-later

export DISPLAY=":0"
export QT_QPA_PLATFORM=

# 定位脚本所在父目录
PROJECT_FOLDER=${1}

TESTS_FOLDER=$PROJECT_FOLDER/tests
SRC_FOLDER=$PROJECT_FOLDER/src

echo $TESTS_FOLDER
echo $SRC_FOLDER

# 定位build_ut
BUILD_DIR=${2}

UT_TESTS_FOLDER=$BUILD_DIR/tests
UT_SRC_FOLDER=$BUILD_DIR/src

echo $UT_SRC_FOLDER

#运行UT类型 all,后续需要补充
UT_PRJ_TYPE=${3}
UT_TYPE_ALL="all"
UT_TYPE_FILE_MANAGER="dde-file-manager"

REBUILD_PRJ=${4}
REBUILD_TYPE_YES="yes"

#qmake 参数
QMAKE_ARGS="-spec linux-g++ CONFIG+=debug"
#CPU 个数
CPU_NUMBER=${5}
#是否显示报告
SHOW_REPORT=${6}

check_ut_result()
{
  if [ $1 != 0 ]; then
     echo "Error: UT process is broken by: " $2 ",end with: "$1
     exit $1
  fi
}

# 打印当前目录，当前目录应当是 build-ut
echo `pwd`
echo "start dde-file-manager all UT cases:" $UT_PRJ_TYPE

# 下面是编译和工程测试
# 1. 编译工程
mkdir -p $UT_TESTS_FOLDER
cd $UT_TESTS_FOLDER
cmake $PROJECT_FOLDER -DCMAKE_BUILD_TYPE=Debug
make -j$CPU_NUMBER

<<<<<<< HEAD
# 1 编译lib库用于支持其他项目
NEED_LIB_DDE_FILE_MANAGER=true
if [ "$UT_PRJ_TYPE" = "$UT_TYPE_FILE_MANAGER_LIB" ] || [ "$UT_PRJ_TYPE" = "$UT_TYPE_DOCK_PLUGINS" ]; then
       NEED_LIB_DDE_FILE_MANAGER=false
       echo "set NEED_LIB_DDE_FILE_MANAGER as false to not support dde-file-manager-lib compilation"
fi

NEED_LIB_DDE_FILE_MANAGER_EXTENSION=true
if [ "$NEED_LIB_DDE_FILE_MANAGER" = false ] && [ "$UT_PRJ_TYPE" != "$UT_TYPE_FILE_MANAGER_LIB" ]; then
       NEED_LIB_DDE_FILE_MANAGER=false
       echo "set NEED_LIB_DDE_FILE_MANAGER_EXTENSION as false to not support dde-file-manager-extension compilation"
fi

export LD_LIBRARY_PATH=$UT_SRC_FOLDER/dde-file-manager-extension:$LD_LIBRARY_PATH
if [ "$NEED_LIB_DDE_FILE_MANAGER_EXTENSION" = true ] ; then
        DFM_EXTENSION_LIB=$UT_SRC_FOLDER/dde-file-manager-extension
        mkdir -p $DFM_EXTENSION_LIB
        cd $DFM_EXTENSION_LIB   
        echo "common dfm-extension lib is making"
	qmake $SRC_FOLDER/dde-file-manager-extension/dde-file-manager-extension.pro $QMAKE_ARGS
	make -j$CPU_NUMBER
fi

# 2. 编译test-dde-file-manager-lib工程
if [ "$UT_PRJ_TYPE" = "$UT_TYPE_ALL" ] || [ "$UT_PRJ_TYPE" = "$UT_TYPE_FILE_MANAGER_LIB" ] ; then
        echo $UT_TYPE_FILE_MANAGER_LIB "test case is running"

	DIR_TEST_DDE_FILE_MANAGER_LIB=$UT_TESTS_FOLDER/test-dde-file-manager-lib
	mkdir -p $DIR_TEST_DDE_FILE_MANAGER_LIB
	cd $DIR_TEST_DDE_FILE_MANAGER_LIB

        if [ "$REBUILD_PRJ" = "$REBUILD_TYPE_YES" ] ; then
                echo $UT_TYPE_FILE_MANAGER_LIB "is making"
		qmake $TESTS_FOLDER/dde-file-manager-lib/test-dde-file-manager-lib.pro $QMAKE_ARGS
		make -j$CPU_NUMBER
        fi

	extract_path_dde_file_manager_lib="*/src/dde-file-manager-lib/*"
	remove_path_dde_file_manager_lib="*/tests/* */3rdParty/* */dde-file-manager-lib/vault/openssl/* */build-ut/* */dde-file-manager-lib/vault/qrencode/*"
        # report的文件夹，报告后缀名，编译路径，可执行程序名，正向解析设置，逆向解析设置
	./../../../tests/ut-target-running.sh $BUILD_DIR dde-file-manager-lib $DIR_TEST_DDE_FILE_MANAGER_LIB test-dde-file-manager-lib "$extract_path_dde_file_manager_lib" "$remove_path_dde_file_manager_lib" $SHOW_REPORT
        check_ut_result $? $UT_TYPE_FILE_MANAGER_LIB
fi

if [ "$NEED_LIB_DDE_FILE_MANAGER" = true ] ; then
        echo "common dde-file-manager lib is building for all sub projects"

	DIR_DDE_FILE_MANAGER_LIB=$UT_SRC_FOLDER/dde-file-manager-lib
	mkdir -p $DIR_DDE_FILE_MANAGER_LIB
	cd $DIR_DDE_FILE_MANAGER_LIB

        if [ "$REBUILD_PRJ" = "$REBUILD_TYPE_YES" ] ; then
                echo "common dde-file-manager lib is making"
		qmake $SRC_FOLDER/dde-file-manager-lib/dde-file-manager-lib.pro $QMAKE_ARGS
		make -j$CPU_NUMBER
        fi
        
fi

# dde-file-manager-lib 动态库依赖
export LD_LIBRARY_PATH=$UT_SRC_FOLDER/dde-file-manager-lib/:$LD_LIBRARY_PATH

# 3 编译并测试dde-desktop/test-dde-desktop
if [ "$UT_PRJ_TYPE" = "$UT_TYPE_ALL" ] || [ "$UT_PRJ_TYPE" = "$UT_TYPE_DDE_DESKTOP" ] ; then
        echo $UT_TYPE_DDE_DESKTOP "test case is running"

	DIR_TEST_DDE_DESKTOP=$UT_TESTS_FOLDER/dde-desktop
	mkdir -p $DIR_TEST_DDE_DESKTOP
	cd $DIR_TEST_DDE_DESKTOP

        if [ "$REBUILD_PRJ" = "$REBUILD_TYPE_YES" ] ; then
                echo $UT_TYPE_DDE_DESKTOP "is making"
		qmake $TESTS_FOLDER/dde-desktop/test-dde-desktop.pro $QMAKE_ARGS
		make -j$CPU_NUMBER
        fi

	dde_desktop_extract_path="*/dde-desktop/* */dde-wallpaper-chooser/*"
    dde_desktop_remove_path="*/third-party/* *tests* */dde-file-manager-lib/vault/openssl/* */dde-file-manager-lib/vault/qrencode/* */dde-desktop/dbus/* */build-ut/* */dde-wallpaper-chooser/dbus/*  *moc_* *qrc_*"
	# report的文件夹，报告后缀名，编译路径，可执行程序名，正向解析设置，逆向解析设置
	./../../../tests/ut-target-running.sh $BUILD_DIR dde-desktop $DIR_TEST_DDE_DESKTOP test-dde-desktop "$dde_desktop_extract_path" "$dde_desktop_remove_path" $SHOW_REPORT
        check_ut_result $? $UT_TYPE_DDE_DESKTOP
fi

# 4. 子项目 dde-dock-plugins/disk-mount 单元测试与覆盖率测试
if [ "$UT_PRJ_TYPE" = "$UT_TYPE_ALL" ] || [ "$UT_PRJ_TYPE" = "$UT_TYPE_DOCK_PLUGINS" ] ; then
	echo $UT_TYPE_DOCK_PLUGINS "test case is running"

        DIR_TEST_DDE_DOCK=$UT_TESTS_FOLDER/dde-dock-plugins
	mkdir -p $DIR_TEST_DDE_DOCK
	cd $DIR_TEST_DDE_DOCK

        if [ "$REBUILD_PRJ" = "$REBUILD_TYPE_YES" ] ; then
                echo $UT_TYPE_DOCK_PLUGINS "is making"
		qmake $TESTS_FOLDER/dde-dock-plugins/test-dde-dock-plugins.pro $QMAKE_ARGS
		make -j$CPU_NUMBER
        fi

	disk_mount_extract_path="*/src/dde-dock-plugins/*"
	disk_mount_remove_path="*/third-party/* *tests* */build-ut/* *moc_* *qrc_*"
	# report的文件夹，报告后缀名，编译路径，可执行程序名，正向解析设置，逆向解析设置
	./../../../tests/ut-target-running.sh $BUILD_DIR disk-mount $DIR_TEST_DDE_DOCK/disk-mount test-dde-disk-mount-plugin "$disk_mount_extract_path" "$disk_mount_remove_path" $SHOW_REPORT
        check_ut_result $? $UT_TYPE_DOCK_PLUGINS
fi

# 5. 子项目 dde-file-manager 单元测试与覆盖率测试
if [ "$UT_PRJ_TYPE" = "$UT_TYPE_ALL" ] || [ "$UT_PRJ_TYPE" = "$UT_TYPE_FILE_MANAGER" ] ; then
	echo $UT_TYPE_FILE_MANAGER "test case is running"

        DIR_TEST_DDE_FILE_MANAGER=$UT_TESTS_FOLDER/dde-file-manager
	mkdir -p $DIR_TEST_DDE_FILE_MANAGER
	cd $DIR_TEST_DDE_FILE_MANAGER

        if [ "$REBUILD_PRJ" = "$REBUILD_TYPE_YES" ] ; then
                echo $UT_TYPE_FILE_MANAGER "is making"
		qmake $TESTS_FOLDER/dde-file-manager/test-dde-file-manager.pro $QMAKE_ARGS
		make -j$CPU_NUMBER
        fi

	dde_file_manager_extract_path="*/src/dde-file-manager/* */src/utils/*"
	dde_file_manager_remove_path="*/third-party/* *tests* */build-ut/* */dde-file-manager-lib/interfaces/* */dde-desktop/dbus/* */dde-wallpaper-chooser/dbus/* *moc_* *qrc_*"
	# report的文件夹，报告后缀名，编译路径，可执行程序名，正向解析设置，逆向解析设置
	./../../../tests/ut-target-running.sh $BUILD_DIR file-manager $DIR_TEST_DDE_FILE_MANAGER test-file-manager "$dde_file_manager_extract_path" "$dde_file_manager_remove_path" $SHOW_REPORT
        check_ut_result $? $UT_TYPE_FILE_MANAGER
fi

# 6. 子项目 dde-file-manager-plugins 单元测试与覆盖率测试
if [ "$UT_PRJ_TYPE" = "$UT_TYPE_ALL" ] || [ "$UT_PRJ_TYPE" = "$UT_TYPE_FILE_MANAGER_PLUGINS" ] ; then
	echo $UT_TYPE_FILE_MANAGER_PLUGINS "test case is running"

        DIR_TEST_DDE_FILE_MANAGER_PLUGINS=$UT_TESTS_FOLDER/dde-file-manager-plugins
	mkdir -p $DIR_TEST_DDE_FILE_MANAGER_PLUGINS
	cd $DIR_TEST_DDE_FILE_MANAGER_PLUGINS

        if [ "$REBUILD_PRJ" = "$REBUILD_TYPE_YES" ] ; then
                echo $UT_TYPE_FILE_MANAGER_PLUGINS "is making"
		qmake $TESTS_FOLDER/dde-file-manager-plugins/test-dde-file-manager-plugins.pro $QMAKE_ARGS
		make -j$CPU_NUMBER
        fi

	dde_file_manager_plugins_extract_path="*/src/dde-file-manager-plugins/*"
	dde_file_manager_plugins_remove_path="*/third-party/* *tests* */dde-file-manager-lib/vault/openssl/* */dde-file-manager-lib/vault/qrencode/* */dde-desktop/dbus/* */dde-wallpaper-chooser/dbus/* *moc_* *qrc_* */dde-file-manager-plugins/plugininterfaces/view/*"
	# report的文件夹，报告后缀名，编译路径，可执行程序名，正向解析设置，逆向解析设置
    ./../../../tests/ut-target-running.sh $BUILD_DIR dde-image-preview-plugin $DIR_TEST_DDE_FILE_MANAGER_PLUGINS/pluginPreview/dde-image-preview-plugin test-dde-image-preview-plugin  "$dde_file_manager_plugins_extract_path" "$dde_file_manager_plugins_remove_path" $SHOW_REPORT
    check_ut_result $? $UT_TYPE_FILE_MANAGER_PLUGINS

    ./../../../tests/ut-target-running.sh $BUILD_DIR dde-music-preview-plugin $DIR_TEST_DDE_FILE_MANAGER_PLUGINS/pluginPreview/dde-music-preview-plugin test-dde-music-preview-plugin  "$dde_file_manager_plugins_extract_path" "$dde_file_manager_plugins_remove_path" $SHOW_REPORT
    check_ut_result $? $UT_TYPE_FILE_MANAGER_PLUGINS

    ./../../../tests/ut-target-running.sh $BUILD_DIR dde-pdf-preview-plugin $DIR_TEST_DDE_FILE_MANAGER_PLUGINS/pluginPreview/dde-pdf-preview-plugin test-dde-pdf-preview-plugin  "$dde_file_manager_plugins_extract_path" "$dde_file_manager_plugins_remove_path" $SHOW_REPORT
    check_ut_result $? $UT_TYPE_FILE_MANAGER_PLUGINS

    ./../../../tests/ut-target-running.sh $BUILD_DIR dde-text-preview-plugin $DIR_TEST_DDE_FILE_MANAGER_PLUGINS/pluginPreview/dde-text-preview-plugin test-dde-text-preview-plugin  "$dde_file_manager_plugins_extract_path" "$dde_file_manager_plugins_remove_path" $SHOW_REPORT
    check_ut_result $? $UT_TYPE_FILE_MANAGER_PLUGINS

    ./../../../tests/ut-target-running.sh $BUILD_DIR dde-video-preview-plugin $DIR_TEST_DDE_FILE_MANAGER_PLUGINS/pluginPreview/dde-video-preview-plugin test-dde-video-preview-plugin  "$dde_file_manager_plugins_extract_path" "$dde_file_manager_plugins_remove_path" $SHOW_REPORT
    check_ut_result $? $UT_TYPE_FILE_MANAGER_PLUGINS

    ./../../../tests/ut-target-running.sh $BUILD_DIR pluginView $DIR_TEST_DDE_FILE_MANAGER_PLUGINS/pluginView test-pluginView  "$dde_file_manager_plugins_extract_path" "$dde_file_manager_plugins_remove_path" $SHOW_REPORT
    check_ut_result $? $UT_TYPE_FILE_MANAGER_PLUGINS
fi

# 7. 子项目 dde-file-thumbnail-tool 单元测试与覆盖率测试
if [ "$UT_PRJ_TYPE" = "$UT_TYPE_ALL" ] || [ "$UT_PRJ_TYPE" = "$UT_TYPE_FILE_THUMBNAIL_TOOL" ] ; then
	echo $UT_TYPE_FILE_THUMBNAIL_TOOL "test case is running"

        DIR_TEST_DDE_FILE_THUMBNAIL=$UT_TESTS_FOLDER/dde-file-thumbnail-tool
	mkdir -p $DIR_TEST_DDE_FILE_THUMBNAIL
	cd $DIR_TEST_DDE_FILE_THUMBNAIL

        if [ "$REBUILD_PRJ" = "$REBUILD_TYPE_YES" ] ; then
                echo $UT_TYPE_FILE_THUMBNAIL_TOOL "is making"
		qmake $TESTS_FOLDER/dde-file-thumbnail-tool/test-dde-file-thumbnail-tool.pro $QMAKE_ARGS
		make -j$CPU_NUMBER
        fi

	dde_file_thumbnail_extract_path="*/src/dde-file-thumbnail-tool/*"
	dde_file_thumbnail_remove_path="*/third-party/* *tests* */dde-file-manager-lib/vault/openssl/* */dde-file-manager-lib/vault/qrencode/* */dde-desktop/dbus/* */dde-wallpaper-chooser/dbus/* *moc_* *qrc_*"
	# report的文件夹，报告后缀名，编译路径，可执行程序名，正向解析设置，逆向解析设置
	./../../../tests/ut-target-running.sh $BUILD_DIR dde-file-thumbnail-tool $DIR_TEST_DDE_FILE_THUMBNAIL test-video "$dde_file_thumbnail_extract_path" "$dde_file_thumbnail_remove_path" $SHOW_REPORT
        check_ut_result $? $UT_TYPE_FILE_THUMBNAIL_TOOL
fi

# aarch64 sw_64 mips64 mips32不支持deepin-anything
hw_arrch=$(uname -m)

# 8. 子项目 dde-file-manager-daemon中的accesscontrol 单元测试与覆盖率测试
if ([ "$hw_arrch" != "aarch64" ]) && ([ "$UT_PRJ_TYPE" = "$UT_TYPE_ALL" ] || [ "$UT_PRJ_TYPE" = "$UT_TYPE_FILE_MANAGER_DAEMON" ]) ; then
        echo $UT_TYPE_FILE_MANAGER_DAEMON "test case is running"

        DIR_TEST_DDE_FILE_MANAGER_DAEMON=$UT_TESTS_FOLDER/dde-file-manager-daemon
        mkdir -p $DIR_TEST_DDE_FILE_MANAGER_DAEMON
        cd $DIR_TEST_DDE_FILE_MANAGER_DAEMON

        if [ "$REBUILD_PRJ" = "$REBUILD_TYPE_YES" ] ; then
                echo $UT_TYPE_FILE_MANAGER_DAEMON "is making"
                qmake $TESTS_FOLDER/dde-file-manager-daemon/test-dde-file-manager-daemon.pro $QMAKE_ARGS
                make -j$CPU_NUMBER
        fi
=======
regTestFolder()
{
  RELATIVEPATH=$1
  FOLDERNAME=${RELATIVEPATH##*/}
>>>>>>> f18e6352

  if [ "$UT_PRJ_TYPE" = "$UT_TYPE_ALL" ] || [ "$UT_PRJ_TYPE" = "$FOLDERNAME" ] ; then
    echo "$FOLDERNAME test case is running"

    DIR_TEST=$UT_TESTS_FOLDER/tests/$RELATIVEPATH

    cd $DIR_TEST

    extract_path="*/src/$RELATIVEPATH/*"
    remove_path="*/third-party/* *tests* */build-ut/* *moc_* *qrc_*"
    # report的文件夹，报告后缀名，编译路径，可执行程序名，正向解析设置，逆向解析设置
    $TESTS_FOLDER/ut-target-running.sh $BUILD_DIR $FOLDERNAME $DIR_TEST test-$FOLDERNAME "$extract_path" "$remove_path" $SHOW_REPORT
    check_ut_result $? $FOLDERNAME
  fi
}

# 注册列表，测试目录放入该列表
regList=(
# apps
  # apps/dde-file-manager
  # apps/dde-desktop
  # apps/dde-file-manager-daemon
  # apps/dde-file-manager-server

# base、extension、framework
  dfm-base
  # dfm-extension
  dfm-framework

  plugins/common/dfmplugin-burn

  plugins/filemanager/core/dfmplugin-computer
  plugins/filemanager/core/dfmplugin-sidebar
  plugins/filemanager/dfmplugin-myshares
  plugins/filemanager/dfmplugin-smbbrowser
  plugins/filemanager/dfmplugin-optical

# services
  # services/dfm-business-services/dfm-desktop-service
  # services/dfm-business-services/dfm-filemanager-service
  # services/dfm-common-service
) 

# register test folders.
for((i=0; i<${#regList[@]}; i++)) 
do
FOLDER=${regList[i]}
echo "register test folder:$FOLDER"
regTestFolder $FOLDER
done;

echo "end dde-file-manager all UT cases"

exit 0<|MERGE_RESOLUTION|>--- conflicted
+++ resolved
@@ -1,10 +1,6 @@
 #!/bin/bash
 
-<<<<<<< HEAD
-# SPDX-FileCopyrightText: 2022 UnionTech Software Technology Co., Ltd.
-=======
 # SPDX-FileCopyrightText: 2022 - 2023 UnionTech Software Technology Co., Ltd.
->>>>>>> f18e6352
 #
 # SPDX-License-Identifier: GPL-3.0-or-later
 
@@ -62,211 +58,10 @@
 cmake $PROJECT_FOLDER -DCMAKE_BUILD_TYPE=Debug
 make -j$CPU_NUMBER
 
-<<<<<<< HEAD
-# 1 编译lib库用于支持其他项目
-NEED_LIB_DDE_FILE_MANAGER=true
-if [ "$UT_PRJ_TYPE" = "$UT_TYPE_FILE_MANAGER_LIB" ] || [ "$UT_PRJ_TYPE" = "$UT_TYPE_DOCK_PLUGINS" ]; then
-       NEED_LIB_DDE_FILE_MANAGER=false
-       echo "set NEED_LIB_DDE_FILE_MANAGER as false to not support dde-file-manager-lib compilation"
-fi
-
-NEED_LIB_DDE_FILE_MANAGER_EXTENSION=true
-if [ "$NEED_LIB_DDE_FILE_MANAGER" = false ] && [ "$UT_PRJ_TYPE" != "$UT_TYPE_FILE_MANAGER_LIB" ]; then
-       NEED_LIB_DDE_FILE_MANAGER=false
-       echo "set NEED_LIB_DDE_FILE_MANAGER_EXTENSION as false to not support dde-file-manager-extension compilation"
-fi
-
-export LD_LIBRARY_PATH=$UT_SRC_FOLDER/dde-file-manager-extension:$LD_LIBRARY_PATH
-if [ "$NEED_LIB_DDE_FILE_MANAGER_EXTENSION" = true ] ; then
-        DFM_EXTENSION_LIB=$UT_SRC_FOLDER/dde-file-manager-extension
-        mkdir -p $DFM_EXTENSION_LIB
-        cd $DFM_EXTENSION_LIB   
-        echo "common dfm-extension lib is making"
-	qmake $SRC_FOLDER/dde-file-manager-extension/dde-file-manager-extension.pro $QMAKE_ARGS
-	make -j$CPU_NUMBER
-fi
-
-# 2. 编译test-dde-file-manager-lib工程
-if [ "$UT_PRJ_TYPE" = "$UT_TYPE_ALL" ] || [ "$UT_PRJ_TYPE" = "$UT_TYPE_FILE_MANAGER_LIB" ] ; then
-        echo $UT_TYPE_FILE_MANAGER_LIB "test case is running"
-
-	DIR_TEST_DDE_FILE_MANAGER_LIB=$UT_TESTS_FOLDER/test-dde-file-manager-lib
-	mkdir -p $DIR_TEST_DDE_FILE_MANAGER_LIB
-	cd $DIR_TEST_DDE_FILE_MANAGER_LIB
-
-        if [ "$REBUILD_PRJ" = "$REBUILD_TYPE_YES" ] ; then
-                echo $UT_TYPE_FILE_MANAGER_LIB "is making"
-		qmake $TESTS_FOLDER/dde-file-manager-lib/test-dde-file-manager-lib.pro $QMAKE_ARGS
-		make -j$CPU_NUMBER
-        fi
-
-	extract_path_dde_file_manager_lib="*/src/dde-file-manager-lib/*"
-	remove_path_dde_file_manager_lib="*/tests/* */3rdParty/* */dde-file-manager-lib/vault/openssl/* */build-ut/* */dde-file-manager-lib/vault/qrencode/*"
-        # report的文件夹，报告后缀名，编译路径，可执行程序名，正向解析设置，逆向解析设置
-	./../../../tests/ut-target-running.sh $BUILD_DIR dde-file-manager-lib $DIR_TEST_DDE_FILE_MANAGER_LIB test-dde-file-manager-lib "$extract_path_dde_file_manager_lib" "$remove_path_dde_file_manager_lib" $SHOW_REPORT
-        check_ut_result $? $UT_TYPE_FILE_MANAGER_LIB
-fi
-
-if [ "$NEED_LIB_DDE_FILE_MANAGER" = true ] ; then
-        echo "common dde-file-manager lib is building for all sub projects"
-
-	DIR_DDE_FILE_MANAGER_LIB=$UT_SRC_FOLDER/dde-file-manager-lib
-	mkdir -p $DIR_DDE_FILE_MANAGER_LIB
-	cd $DIR_DDE_FILE_MANAGER_LIB
-
-        if [ "$REBUILD_PRJ" = "$REBUILD_TYPE_YES" ] ; then
-                echo "common dde-file-manager lib is making"
-		qmake $SRC_FOLDER/dde-file-manager-lib/dde-file-manager-lib.pro $QMAKE_ARGS
-		make -j$CPU_NUMBER
-        fi
-        
-fi
-
-# dde-file-manager-lib 动态库依赖
-export LD_LIBRARY_PATH=$UT_SRC_FOLDER/dde-file-manager-lib/:$LD_LIBRARY_PATH
-
-# 3 编译并测试dde-desktop/test-dde-desktop
-if [ "$UT_PRJ_TYPE" = "$UT_TYPE_ALL" ] || [ "$UT_PRJ_TYPE" = "$UT_TYPE_DDE_DESKTOP" ] ; then
-        echo $UT_TYPE_DDE_DESKTOP "test case is running"
-
-	DIR_TEST_DDE_DESKTOP=$UT_TESTS_FOLDER/dde-desktop
-	mkdir -p $DIR_TEST_DDE_DESKTOP
-	cd $DIR_TEST_DDE_DESKTOP
-
-        if [ "$REBUILD_PRJ" = "$REBUILD_TYPE_YES" ] ; then
-                echo $UT_TYPE_DDE_DESKTOP "is making"
-		qmake $TESTS_FOLDER/dde-desktop/test-dde-desktop.pro $QMAKE_ARGS
-		make -j$CPU_NUMBER
-        fi
-
-	dde_desktop_extract_path="*/dde-desktop/* */dde-wallpaper-chooser/*"
-    dde_desktop_remove_path="*/third-party/* *tests* */dde-file-manager-lib/vault/openssl/* */dde-file-manager-lib/vault/qrencode/* */dde-desktop/dbus/* */build-ut/* */dde-wallpaper-chooser/dbus/*  *moc_* *qrc_*"
-	# report的文件夹，报告后缀名，编译路径，可执行程序名，正向解析设置，逆向解析设置
-	./../../../tests/ut-target-running.sh $BUILD_DIR dde-desktop $DIR_TEST_DDE_DESKTOP test-dde-desktop "$dde_desktop_extract_path" "$dde_desktop_remove_path" $SHOW_REPORT
-        check_ut_result $? $UT_TYPE_DDE_DESKTOP
-fi
-
-# 4. 子项目 dde-dock-plugins/disk-mount 单元测试与覆盖率测试
-if [ "$UT_PRJ_TYPE" = "$UT_TYPE_ALL" ] || [ "$UT_PRJ_TYPE" = "$UT_TYPE_DOCK_PLUGINS" ] ; then
-	echo $UT_TYPE_DOCK_PLUGINS "test case is running"
-
-        DIR_TEST_DDE_DOCK=$UT_TESTS_FOLDER/dde-dock-plugins
-	mkdir -p $DIR_TEST_DDE_DOCK
-	cd $DIR_TEST_DDE_DOCK
-
-        if [ "$REBUILD_PRJ" = "$REBUILD_TYPE_YES" ] ; then
-                echo $UT_TYPE_DOCK_PLUGINS "is making"
-		qmake $TESTS_FOLDER/dde-dock-plugins/test-dde-dock-plugins.pro $QMAKE_ARGS
-		make -j$CPU_NUMBER
-        fi
-
-	disk_mount_extract_path="*/src/dde-dock-plugins/*"
-	disk_mount_remove_path="*/third-party/* *tests* */build-ut/* *moc_* *qrc_*"
-	# report的文件夹，报告后缀名，编译路径，可执行程序名，正向解析设置，逆向解析设置
-	./../../../tests/ut-target-running.sh $BUILD_DIR disk-mount $DIR_TEST_DDE_DOCK/disk-mount test-dde-disk-mount-plugin "$disk_mount_extract_path" "$disk_mount_remove_path" $SHOW_REPORT
-        check_ut_result $? $UT_TYPE_DOCK_PLUGINS
-fi
-
-# 5. 子项目 dde-file-manager 单元测试与覆盖率测试
-if [ "$UT_PRJ_TYPE" = "$UT_TYPE_ALL" ] || [ "$UT_PRJ_TYPE" = "$UT_TYPE_FILE_MANAGER" ] ; then
-	echo $UT_TYPE_FILE_MANAGER "test case is running"
-
-        DIR_TEST_DDE_FILE_MANAGER=$UT_TESTS_FOLDER/dde-file-manager
-	mkdir -p $DIR_TEST_DDE_FILE_MANAGER
-	cd $DIR_TEST_DDE_FILE_MANAGER
-
-        if [ "$REBUILD_PRJ" = "$REBUILD_TYPE_YES" ] ; then
-                echo $UT_TYPE_FILE_MANAGER "is making"
-		qmake $TESTS_FOLDER/dde-file-manager/test-dde-file-manager.pro $QMAKE_ARGS
-		make -j$CPU_NUMBER
-        fi
-
-	dde_file_manager_extract_path="*/src/dde-file-manager/* */src/utils/*"
-	dde_file_manager_remove_path="*/third-party/* *tests* */build-ut/* */dde-file-manager-lib/interfaces/* */dde-desktop/dbus/* */dde-wallpaper-chooser/dbus/* *moc_* *qrc_*"
-	# report的文件夹，报告后缀名，编译路径，可执行程序名，正向解析设置，逆向解析设置
-	./../../../tests/ut-target-running.sh $BUILD_DIR file-manager $DIR_TEST_DDE_FILE_MANAGER test-file-manager "$dde_file_manager_extract_path" "$dde_file_manager_remove_path" $SHOW_REPORT
-        check_ut_result $? $UT_TYPE_FILE_MANAGER
-fi
-
-# 6. 子项目 dde-file-manager-plugins 单元测试与覆盖率测试
-if [ "$UT_PRJ_TYPE" = "$UT_TYPE_ALL" ] || [ "$UT_PRJ_TYPE" = "$UT_TYPE_FILE_MANAGER_PLUGINS" ] ; then
-	echo $UT_TYPE_FILE_MANAGER_PLUGINS "test case is running"
-
-        DIR_TEST_DDE_FILE_MANAGER_PLUGINS=$UT_TESTS_FOLDER/dde-file-manager-plugins
-	mkdir -p $DIR_TEST_DDE_FILE_MANAGER_PLUGINS
-	cd $DIR_TEST_DDE_FILE_MANAGER_PLUGINS
-
-        if [ "$REBUILD_PRJ" = "$REBUILD_TYPE_YES" ] ; then
-                echo $UT_TYPE_FILE_MANAGER_PLUGINS "is making"
-		qmake $TESTS_FOLDER/dde-file-manager-plugins/test-dde-file-manager-plugins.pro $QMAKE_ARGS
-		make -j$CPU_NUMBER
-        fi
-
-	dde_file_manager_plugins_extract_path="*/src/dde-file-manager-plugins/*"
-	dde_file_manager_plugins_remove_path="*/third-party/* *tests* */dde-file-manager-lib/vault/openssl/* */dde-file-manager-lib/vault/qrencode/* */dde-desktop/dbus/* */dde-wallpaper-chooser/dbus/* *moc_* *qrc_* */dde-file-manager-plugins/plugininterfaces/view/*"
-	# report的文件夹，报告后缀名，编译路径，可执行程序名，正向解析设置，逆向解析设置
-    ./../../../tests/ut-target-running.sh $BUILD_DIR dde-image-preview-plugin $DIR_TEST_DDE_FILE_MANAGER_PLUGINS/pluginPreview/dde-image-preview-plugin test-dde-image-preview-plugin  "$dde_file_manager_plugins_extract_path" "$dde_file_manager_plugins_remove_path" $SHOW_REPORT
-    check_ut_result $? $UT_TYPE_FILE_MANAGER_PLUGINS
-
-    ./../../../tests/ut-target-running.sh $BUILD_DIR dde-music-preview-plugin $DIR_TEST_DDE_FILE_MANAGER_PLUGINS/pluginPreview/dde-music-preview-plugin test-dde-music-preview-plugin  "$dde_file_manager_plugins_extract_path" "$dde_file_manager_plugins_remove_path" $SHOW_REPORT
-    check_ut_result $? $UT_TYPE_FILE_MANAGER_PLUGINS
-
-    ./../../../tests/ut-target-running.sh $BUILD_DIR dde-pdf-preview-plugin $DIR_TEST_DDE_FILE_MANAGER_PLUGINS/pluginPreview/dde-pdf-preview-plugin test-dde-pdf-preview-plugin  "$dde_file_manager_plugins_extract_path" "$dde_file_manager_plugins_remove_path" $SHOW_REPORT
-    check_ut_result $? $UT_TYPE_FILE_MANAGER_PLUGINS
-
-    ./../../../tests/ut-target-running.sh $BUILD_DIR dde-text-preview-plugin $DIR_TEST_DDE_FILE_MANAGER_PLUGINS/pluginPreview/dde-text-preview-plugin test-dde-text-preview-plugin  "$dde_file_manager_plugins_extract_path" "$dde_file_manager_plugins_remove_path" $SHOW_REPORT
-    check_ut_result $? $UT_TYPE_FILE_MANAGER_PLUGINS
-
-    ./../../../tests/ut-target-running.sh $BUILD_DIR dde-video-preview-plugin $DIR_TEST_DDE_FILE_MANAGER_PLUGINS/pluginPreview/dde-video-preview-plugin test-dde-video-preview-plugin  "$dde_file_manager_plugins_extract_path" "$dde_file_manager_plugins_remove_path" $SHOW_REPORT
-    check_ut_result $? $UT_TYPE_FILE_MANAGER_PLUGINS
-
-    ./../../../tests/ut-target-running.sh $BUILD_DIR pluginView $DIR_TEST_DDE_FILE_MANAGER_PLUGINS/pluginView test-pluginView  "$dde_file_manager_plugins_extract_path" "$dde_file_manager_plugins_remove_path" $SHOW_REPORT
-    check_ut_result $? $UT_TYPE_FILE_MANAGER_PLUGINS
-fi
-
-# 7. 子项目 dde-file-thumbnail-tool 单元测试与覆盖率测试
-if [ "$UT_PRJ_TYPE" = "$UT_TYPE_ALL" ] || [ "$UT_PRJ_TYPE" = "$UT_TYPE_FILE_THUMBNAIL_TOOL" ] ; then
-	echo $UT_TYPE_FILE_THUMBNAIL_TOOL "test case is running"
-
-        DIR_TEST_DDE_FILE_THUMBNAIL=$UT_TESTS_FOLDER/dde-file-thumbnail-tool
-	mkdir -p $DIR_TEST_DDE_FILE_THUMBNAIL
-	cd $DIR_TEST_DDE_FILE_THUMBNAIL
-
-        if [ "$REBUILD_PRJ" = "$REBUILD_TYPE_YES" ] ; then
-                echo $UT_TYPE_FILE_THUMBNAIL_TOOL "is making"
-		qmake $TESTS_FOLDER/dde-file-thumbnail-tool/test-dde-file-thumbnail-tool.pro $QMAKE_ARGS
-		make -j$CPU_NUMBER
-        fi
-
-	dde_file_thumbnail_extract_path="*/src/dde-file-thumbnail-tool/*"
-	dde_file_thumbnail_remove_path="*/third-party/* *tests* */dde-file-manager-lib/vault/openssl/* */dde-file-manager-lib/vault/qrencode/* */dde-desktop/dbus/* */dde-wallpaper-chooser/dbus/* *moc_* *qrc_*"
-	# report的文件夹，报告后缀名，编译路径，可执行程序名，正向解析设置，逆向解析设置
-	./../../../tests/ut-target-running.sh $BUILD_DIR dde-file-thumbnail-tool $DIR_TEST_DDE_FILE_THUMBNAIL test-video "$dde_file_thumbnail_extract_path" "$dde_file_thumbnail_remove_path" $SHOW_REPORT
-        check_ut_result $? $UT_TYPE_FILE_THUMBNAIL_TOOL
-fi
-
-# aarch64 sw_64 mips64 mips32不支持deepin-anything
-hw_arrch=$(uname -m)
-
-# 8. 子项目 dde-file-manager-daemon中的accesscontrol 单元测试与覆盖率测试
-if ([ "$hw_arrch" != "aarch64" ]) && ([ "$UT_PRJ_TYPE" = "$UT_TYPE_ALL" ] || [ "$UT_PRJ_TYPE" = "$UT_TYPE_FILE_MANAGER_DAEMON" ]) ; then
-        echo $UT_TYPE_FILE_MANAGER_DAEMON "test case is running"
-
-        DIR_TEST_DDE_FILE_MANAGER_DAEMON=$UT_TESTS_FOLDER/dde-file-manager-daemon
-        mkdir -p $DIR_TEST_DDE_FILE_MANAGER_DAEMON
-        cd $DIR_TEST_DDE_FILE_MANAGER_DAEMON
-
-        if [ "$REBUILD_PRJ" = "$REBUILD_TYPE_YES" ] ; then
-                echo $UT_TYPE_FILE_MANAGER_DAEMON "is making"
-                qmake $TESTS_FOLDER/dde-file-manager-daemon/test-dde-file-manager-daemon.pro $QMAKE_ARGS
-                make -j$CPU_NUMBER
-        fi
-=======
 regTestFolder()
 {
   RELATIVEPATH=$1
   FOLDERNAME=${RELATIVEPATH##*/}
->>>>>>> f18e6352
 
   if [ "$UT_PRJ_TYPE" = "$UT_TYPE_ALL" ] || [ "$UT_PRJ_TYPE" = "$FOLDERNAME" ] ; then
     echo "$FOLDERNAME test case is running"
