/**
 ** This file is part of the filemanager project.
 ** Copyright 2020 luzhen <luzhen@uniontech.com>.
 **
 ** This program is free software: you can redistribute it and/or modify
 ** it under the terms of the GNU General Public License as published by
 ** the Free Software Foundation, either version 3 of the License, or
 ** (at your option) any later version.
 **
 ** This program is distributed in the hope that it will be useful,
 ** but WITHOUT ANY WARRANTY; without even the implied warranty of
 ** MERCHANTABILITY or FITNESS FOR A PARTICULAR PURPOSE.  See the
 ** GNU General Public License for more details.
 **
 ** You should have received a copy of the GNU General Public License
 ** along with this program.  If not, see <http://www.gnu.org/licenses/>.
 **/

#ifndef VAULTCLOCK_H
#define VAULTCLOCK_H

#include <QObject>
#include <QTimer>

/**
 * @brief The VaultClock class
 */
class VaultClock : public QObject
{
    Q_OBJECT
public:
    explicit VaultClock(QObject *parent = nullptr);
    ~VaultClock();

public slots:
    /**
     * @brief setRefreshTime 设置保险箱刷新时间
     * @param time
     */
    void setRefreshTime(quint64 time);

    /**
     * @brief getLastestTime 获取保险柜计时
     * @return
     */
    quint64 getLastestTime() const;

    /**
     * @brief getSelfTime 获取自定义时间
     * @return
     */
    quint64 getSelfTime() const;

    /**
     * @brief isLockEventTriggered 是否存在已触发的锁定事件
     * @return
     */
    bool isLockEventTriggered() const;

    /**
     * @brief triggerLockEvent 触发锁定事件
     */
    void triggerLockEvent();

    /**
     * @brief clearLockEvent 清除锁定事件
     */
    void clearLockEvent();

<<<<<<< HEAD
=======
    /**
     * @brief addTickTime 增加时钟
     * @param seconds
     */
    void addTickTime(qint64 seconds);

>>>>>>> 7a65ed23
protected:
    /**
     * @brief tick 秒针
     */
    void tick();

private:
    quint64 m_lastestTime = 0; // latest time

    QTimer m_selfTimer;
    quint64 m_selfTime;

    bool m_isLockEventTriggerd = false;
};

#endif // VAULTCLOCK_H<|MERGE_RESOLUTION|>--- conflicted
+++ resolved
@@ -67,15 +67,12 @@
      */
     void clearLockEvent();
 
-<<<<<<< HEAD
-=======
     /**
      * @brief addTickTime 增加时钟
      * @param seconds
      */
     void addTickTime(qint64 seconds);
 
->>>>>>> 7a65ed23
 protected:
     /**
      * @brief tick 秒针
